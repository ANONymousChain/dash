--- conflicted
+++ resolved
@@ -99,15 +99,6 @@
 #endif 
 
 public:
-<<<<<<< HEAD
-  LocalProxyArray<ELEMENT_TYPE, DIM> local;
-  
-public: 
-
-  Array(dash::SizeSpec<DIM> ss, dash::DistSpec<DIM> ds=dash::DistSpec<DIM>::DistSpec(), const TeamSpec<DIM> &ts =
-			TeamSpec<DIM>(), 
-	Team &t=dash::Team::All()) : 
-=======
   LocalProxyArray<ELEMENT_TYPE> local;
 
   static_assert(std::is_trivial<ELEMENT_TYPE>::value, 
@@ -119,9 +110,9 @@
   
 public: 
 
-  Array(size_t nelem, dash::DistSpec ds, 
-	Team& t=dash::Team::All() ) : 
->>>>>>> bcd5afd7
+  Array(dash::SizeSpec<DIM> ss, dash::DistSpec<DIM> ds=dash::DistSpec<DIM>::DistSpec(), const TeamSpec<DIM> &ts =
+			TeamSpec<DIM>(), 
+	Team &t=dash::Team::All()) : 
     m_team(t), 
     m_pattern(ss, ds, ts, t),
     local(this)
