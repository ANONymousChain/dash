--- conflicted
+++ resolved
@@ -464,15 +464,10 @@
    * Check whether the global pointer is in the local
    * address space the pointer's associated unit.
    */
-<<<<<<< HEAD
   bool is_local() const {
     dart_team_unit_t luid;
     dart_team_myid(_dart_gptr.teamid, &luid);
     return _dart_gptr.unitid == luid.id;
-=======
-  constexpr bool is_local() const {
-    return _dart_gptr.unitid == dash::Team::GlobalUnitID();
->>>>>>> 46d2f3d9
   }
 };
 
