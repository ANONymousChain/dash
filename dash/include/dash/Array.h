/* 
 * dash-lib/Array.h
 *
 * author(s): Karl Fuerlinger, LMU Munich 
 */
/* @DASH_HEADER@ */

#ifndef ARRAY_H_INCLUDED
#define ARRAY_H_INCLUDED

#include <stdexcept>
#include <algorithm>

#include <dash/GlobMem.h>
#include <dash/GlobIter.h>
#include <dash/GlobRef.h>
#include <dash/Team.h>
#include <dash/Pattern.h>
#include <dash/HView.h>
#include <dash/Shared.h>

namespace dash {

/* 
   STANDARD TYPE DEFINITION CONVENTIONS FOR STL CONTAINERS 
   
            value_type  Type of element
        allocator_type  Type of memory manager
             size_type  Unsigned type of container 
                        subscripts, element counts, etc.
       difference_type  Signed type of difference between
                        iterators

              iterator  Behaves like value_type*
        const_iterator  Behaves like const value_type*
      reverse_iterator  Behaves like value_type*
const_reverse_iterator  Behaves like const value_type*

             reference  value_type&
       const_reference  const value_type&

               pointer  Behaves like value_type*         
         const_pointer  Behaves like const value_type*
*/

// forward declaration
template<
  typename ElementType,
  class PatternType >
class Array;

template<typename T, class PatternType>
class LocalProxyArray {
public: 
  typedef size_t size_type;
  
private:
  Array<T, PatternType> *m_ptr;
  
public:
  LocalProxyArray(Array<T, PatternType>* ptr) {
    m_ptr = ptr;
  }
  
  T* begin() const noexcept {
    return m_ptr->lbegin();
  }
  
  T* end() const noexcept {
    return m_ptr->lend();
  }

  size_type size() const noexcept {
    return end()-begin();
  }
  
  T& operator[](size_type n) {
    return begin()[n];
  }

  // get a global pointer for a local pointer
  GlobPtr<T> globptr(T* lptr) {
    GlobPtr<T> gptr = m_ptr->begin();
    gptr.set_unit(dash::myid());
    auto lptrdiff = lptr - begin();
    gptr += static_cast<long long>(lptrdiff);
    return gptr;
  }
};

template<
  typename ElementType,
  class PatternType = Pattern<1, ROW_MAJOR> >
class Array {
public: 
  typedef ElementType  value_type;

  // NO allocator_type!
  typedef size_t size_type;
  typedef size_t difference_type;

  typedef       GlobIter<value_type>         iterator;
  typedef const GlobIter<value_type>   const_iterator;
  typedef std::reverse_iterator<      iterator>       reverse_iterator;
  typedef std::reverse_iterator<const_iterator> const_reverse_iterator;
  
  typedef       GlobRef<value_type>       reference;
  typedef const GlobRef<value_type> const_reference;
  
  typedef       GlobIter<value_type>       pointer;
  typedef const GlobIter<value_type> const_pointer;
  
private:
  typedef dash::GlobMem<value_type>    GlobMem;
  
  dash::Team   & m_team;
  dart_unit_t    m_myid;
  PatternType    m_pattern;  
  GlobMem*       m_globmem; 
  iterator       m_begin;
  size_type      m_size;   // total size (# elements)
  size_type      m_lsize;  // local size (# local elements)
  
  ElementType * m_lbegin;
  ElementType * m_lend;
  
public:
/* Check requirements on element type 
   is_trivially_copyable is not implemented presently, and is_trivial
   is too strict (e.g. fails on std::pair).

   static_assert(std::is_trivially_copyable<ElementType>::value,
     "Element type must be trivially copyable");
   static_assert(std::is_trivial<ElementType>::value,
     "Element type must be trivially copyable");
*/

public:
  Array(
    Team & t = dash::Team::All())
  : m_team(t),
    m_pattern(0, dash::BLOCKED, t),
    local(this),
    m_size(0) {
  }

  Array(
    size_t nelem,
    dash::DistributionSpec<1> ds,
    Team & t = dash::Team::All())
  : m_team(t),
    m_pattern(nelem, ds, t),
    local(this) {
    allocate(nelem, ds);
  }  

  bool allocate(
    size_t nelem,
    dash::DistributionSpec<1> ds) {
    assert(nelem > 0);
    
    m_pattern = PatternType(nelem, ds, m_team);

    m_size  = m_pattern.capacity();
    m_lsize = m_pattern.max_elem_per_unit();
    m_myid  = m_team.myid();

    m_globmem = new GlobMem(m_team, m_lsize);
    
    m_begin = iterator(m_globmem, m_pattern);
    
    // determine local begin and end addresses
    void *addr; dart_gptr_t gptr; 
    gptr = m_globmem->begin().dartptr();

    dart_gptr_setunit(&gptr, m_myid);
    dart_gptr_getaddr(gptr, &addr);
    m_lbegin=static_cast<ElementType*>(addr);

    // determine the real number of local elements
    for (; m_lsize > 0; --m_lsize) {
      if (m_pattern.unit_and_elem_to_index(m_myid, m_lsize-1) >= 0) {
        break;
      }
    }
    dart_gptr_incaddr(&gptr, m_lsize*sizeof(ElementType));
    dart_gptr_getaddr(gptr, &addr);
    m_lend = static_cast<ElementType*>(addr);    
    return true;
  }

  bool deallocate() {
    if( m_size>0 ) {
      delete m_globmem;
      m_size=0;
    }
  }

  /// Local proxy object enables arr.local to be used in range-based for
  /// loops
  LocalProxyArray<value_type, PatternType> local;

  /// Delegating constructor, specify pattern explicitly
  Array(
    const PatternType & pat)
  : Array(pat.capacity(), pat.distspec(), pat.team()) {
  }
  
  /// Delegating constructor, only specify the size
  Array(
    size_t nelem,
    Team & t = dash::Team::All())
  : Array(nelem, dash::BLOCKED, t) {
  }

  ~Array() {
    deallocate();
  }

  const_pointer data() const noexcept {
    return m_begin;
  }
  
  iterator begin() noexcept {
    iterator res = iterator(data());
    return res;
  }

  iterator end() noexcept {
    return iterator(data() + m_size);
  }

  ElementType* lbegin() const noexcept {
    return m_lbegin;
  }

  ElementType* lend() const noexcept {
    return m_lend;
  }  

  reference operator[](size_type n) {
    return begin()[n];
  }

  reference at(size_type pos) {
    if (!(pos<size()))  {
      throw std::out_of_range("Out of range");
    }
    return begin()[pos];
  }

  constexpr size_type size() const noexcept {
    return m_size;
  }

  constexpr size_type lsize() const noexcept {
    return m_lsize;
  }
  
  constexpr bool empty() const noexcept {
    return size() == 0;
  }

  bool is_local(size_type n) const {
    auto coord = m_pattern.coords(n);
    return m_pattern.index_to_unit(coord) == m_myid;
  }
  
  void barrier() const {
    m_team.barrier();
  }

  PatternType & pattern() {
    return m_pattern;
  }

  Team & team() {
    return m_team;
  }

  template<int level>
  dash::HView<Array<ElementType>, level> hview() {
    return dash::HView<Array<ElementType>, level>(*this);
  }

  // find the location of the global min. element
  // TODO: support custom comparison operator, similar to 
  // std::min_element()
  GlobPtr<ElementType> min_element() {
    typedef dash::GlobPtr<ElementType> globptr_t;

    dash::Array<globptr_t> minarr(m_team.size());

    // find the local min. element in parallel
<<<<<<< HEAD
    ElementType *lmin =std::min_element(lbegin(), lend());     
    minarr[m_team.myid()] = local.globptr(lmin);
=======
    ELEMENT_TYPE *lmin =std::min_element(lbegin(), lend());     
>>>>>>> e473a9eb

    if( lmin==lend() ) {
      minarr[m_team.myid()] = nullptr;
    } else {
      minarr[m_team.myid()] = local.globptr(lmin);

      //std::cout<<"Local min at "<<m_team.myid()<<": "<<
      //*((globptr_t)minarr[m_team.myid()])<<std::endl;
    }

    dash::barrier();
    dash::Shared<globptr_t> min;
 
    // find the global min. element
    if(m_team.myid()==0) {
      globptr_t minloc=minarr[0];
<<<<<<< HEAD
      ElementType minval=*minloc;
=======
      ELEMENT_TYPE minval=*minloc;

>>>>>>> e473a9eb
      for( auto i=1; i<minarr.size(); i++ ) {
	if( (globptr_t)minarr[i] != nullptr ) {
	  ELEMENT_TYPE val = *(globptr_t)minarr[i];

	  if( val<minval ) {
	    minloc=minarr[i];
	    //std::cout<<"Setting min val to "<<val<<std::endl;
	    minval=val;
	  }
	}
      }
      min.set(minloc);
    }

    m_team.barrier();

    return min.get();
  }
};


}; // namespace dash

#endif /* ARRAY_H_INCLUDED */<|MERGE_RESOLUTION|>--- conflicted
+++ resolved
@@ -292,12 +292,7 @@
     dash::Array<globptr_t> minarr(m_team.size());
 
     // find the local min. element in parallel
-<<<<<<< HEAD
     ElementType *lmin =std::min_element(lbegin(), lend());     
-    minarr[m_team.myid()] = local.globptr(lmin);
-=======
-    ELEMENT_TYPE *lmin =std::min_element(lbegin(), lend());     
->>>>>>> e473a9eb
 
     if( lmin==lend() ) {
       minarr[m_team.myid()] = nullptr;
@@ -314,22 +309,17 @@
     // find the global min. element
     if(m_team.myid()==0) {
       globptr_t minloc=minarr[0];
-<<<<<<< HEAD
       ElementType minval=*minloc;
-=======
-      ELEMENT_TYPE minval=*minloc;
-
->>>>>>> e473a9eb
       for( auto i=1; i<minarr.size(); i++ ) {
-	if( (globptr_t)minarr[i] != nullptr ) {
-	  ELEMENT_TYPE val = *(globptr_t)minarr[i];
-
-	  if( val<minval ) {
-	    minloc=minarr[i];
-	    //std::cout<<"Setting min val to "<<val<<std::endl;
-	    minval=val;
-	  }
-	}
+        if( (globptr_t)minarr[i] != nullptr ) {
+          ElementType val = *(globptr_t)minarr[i];
+
+          if( val<minval ) {
+            minloc=minarr[i];
+            //std::cout<<"Setting min val to "<<val<<std::endl;
+            minval=val;
+          }
+        }
       }
       min.set(minloc);
     }
