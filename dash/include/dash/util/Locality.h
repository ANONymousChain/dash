--- conflicted
+++ resolved
@@ -14,22 +14,12 @@
 
 
 std::ostream & operator<<(
-<<<<<<< HEAD
-    std::ostream & os,
-    const dart_domain_locality_t & domain_loc);
-
-std::ostream & operator<<(
-    std::ostream & os,
-    const dart_unit_locality_t & unit_loc);
-
-=======
   std::ostream                 & os,
   const dart_domain_locality_t & domain_loc);
 
 std::ostream & operator<<(
   std::ostream                 & os,
   const dart_unit_locality_t   & unit_loc);
->>>>>>> 49c6b453
 
 namespace dash {
 namespace util {
@@ -40,134 +30,6 @@
     class PatternType>
 class Array;
 
-<<<<<<< HEAD
-class Locality {
-  public:
-    friend void dash::init(int *argc, char ***argv);
-
-  public:
-    typedef struct {
-        int  unit;
-        char host[40];
-        char domain[20];
-        int  cpu_id;
-        int  num_cores;
-        int  numa_id;
-        int  num_threads;
-    } UnitPinning;
-
-    typedef enum {
-        Undefined = DART_LOCALITY_SCOPE_UNDEFINED,
-        Global    = DART_LOCALITY_SCOPE_GLOBAL,
-        Network   = DART_LOCALITY_SCOPE_NETWORK,
-        Node      = DART_LOCALITY_SCOPE_NODE,
-        Module    = DART_LOCALITY_SCOPE_MODULE,
-        NUMA      = DART_LOCALITY_SCOPE_NUMA,
-        Unit      = DART_LOCALITY_SCOPE_UNIT,
-        Package   = DART_LOCALITY_SCOPE_PACKAGE,
-        Uncore    = DART_LOCALITY_SCOPE_UNCORE,
-        Core      = DART_LOCALITY_SCOPE_CORE,
-        CPU       = DART_LOCALITY_SCOPE_CPU
-    } Scope;
-
-  public:
-
-    static inline int NumNodes() {
-        return (_domain_loc == nullptr) ? -1 : _domain_loc->num_nodes;
-    }
-
-    static inline int NumSockets() {
-        return (_domain_loc == nullptr) ? -1 : _domain_loc->hwinfo.num_sockets;
-    }
-
-    static inline int NumNUMANodes() {
-        return (_domain_loc == nullptr) ? -1 : _domain_loc->hwinfo.num_numa;
-    }
-
-    static inline int NumCPUs() {
-        return (_domain_loc == nullptr) ? -1 : _domain_loc->hwinfo.num_cores;
-    }
-
-    static inline void SetNumNodes(int n) {
-        _domain_loc->num_nodes = n;
-    }
-
-    static inline void SetNumSockets(int n) {
-        if (_unit_loc == nullptr) {
-            return;
-        }
-        _domain_loc->hwinfo.num_sockets = n;
-    }
-
-    static inline void SetNumNUMANodes(int n) {
-        if (_unit_loc == nullptr) {
-            return;
-        }
-        _domain_loc->hwinfo.num_numa = n;
-    }
-
-    static inline void SetNumCPUs(int n) {
-        _domain_loc->hwinfo.num_cores = n;
-    }
-
-    static int UnitNUMAId() {
-        return _domain_loc->hwinfo.numa_id;
-    }
-
-    static int UnitCPUId() {
-        return _domain_loc->hwinfo.cpu_id;
-    }
-
-    static inline int CPUMaxMhz() {
-        return (_unit_loc == nullptr) ? -1 : _unit_loc->hwinfo.max_cpu_mhz;
-    }
-
-    static inline int CPUMinMhz() {
-        return (_unit_loc == nullptr) ? -1 : _unit_loc->hwinfo.min_cpu_mhz;
-    }
-
-    static inline std::string Hostname() {
-        return (_domain_loc == nullptr) ? "" : _domain_loc->host;
-    }
-
-    static inline std::string Hostname(dart_unit_t unit) {
-        dart_unit_locality_t * ul;
-        dart_unit_locality(DART_TEAM_ALL, unit, &ul);
-        return ul->host;
-    }
-
-    static const UnitPinning Pinning(dart_unit_t unit) {
-        dart_unit_locality_t * ul;
-        dart_unit_locality(DART_TEAM_ALL, unit, &ul);
-        UnitPinning pinning;
-        pinning.unit        = ul->unit;
-        pinning.num_cores   = ul->hwinfo.num_cores;
-        pinning.cpu_id      = ul->hwinfo.cpu_id;
-        pinning.numa_id     = ul->hwinfo.numa_id;
-        pinning.num_threads = ul->hwinfo.max_threads;
-        strncpy(pinning.host,   ul->host,       40);
-        strncpy(pinning.domain, ul->domain_tag, 20);
-        return pinning;
-    }
-
-    static const std::array<int, 3> & CacheSizes() {
-        return _cache_sizes;
-    }
-
-    static const std::array<int, 3> & CacheLineSizes() {
-        return _cache_line_sizes;
-    }
-
-  private:
-    static void init();
-
-  private:
-    static dart_unit_locality_t     * _unit_loc;
-    static dart_domain_locality_t   * _domain_loc;
-
-    static std::array<int, 3>         _cache_sizes;
-    static std::array<int, 3>         _cache_line_sizes;
-=======
 class Locality
 {
 public:
@@ -327,7 +189,6 @@
 
   static std::array<int, 3>         _cache_sizes;
   static std::array<int, 3>         _cache_line_sizes;
->>>>>>> 49c6b453
 };
 
 std::ostream & operator<<(
