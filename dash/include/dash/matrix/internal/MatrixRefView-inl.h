--- conflicted
+++ resolved
@@ -69,7 +69,6 @@
   DASH_LOG_TRACE_VAR("MatrixRefView.global_reference()", _coord);
   const auto& pattern       = _mat->pattern();
   const auto& memory_layout = pattern.memory_layout();
-<<<<<<< HEAD
   // MatrixRef coordinate and viewspec to global linear index:
   const auto& global_index  = memory_layout.at(_coord, _viewspec);
   DASH_LOG_TRACE_VAR("MatrixRefView.global_reference", global_index);
@@ -96,34 +95,6 @@
   const auto& global_index  = memory_layout.at(coords, _viewspec);
   DASH_LOG_TRACE_VAR("MatrixRefView.global_reference", global_index);
   const auto& global_begin  = _mat->begin();
-=======
-  // MatrixRef coordinate and viewspec to global linear index:
-  const auto& global_index  = memory_layout.at(_coord, _viewspec);
-  DASH_LOG_TRACE_VAR("MatrixRefView.global_reference", global_index);
-  const auto& global_begin  = _mat->begin();
-  // Global reference at global linear index:
-  GlobRef<T> ref(global_begin[global_index]);
-  DASH_LOG_TRACE_VAR("MatrixRefView.global_reference >", ref);
-  return ref;
-}
-
-template<typename T, dim_t NumDim, class PatternT>
-GlobRef<T>
-MatrixRefView<T, NumDim, PatternT>
-::global_reference(const ::std::array<typename PatternT::index_type, NumDim> & c) const
-{
-  ::std::array<typename PatternT::index_type, NumDim> coords = _coord;
-  for(auto i = _dim; i < NumDim; ++i) {
-    coords[i] = c[i-_dim];
-  }
-  DASH_LOG_TRACE_VAR("MatrixRefView.global_reference()", coords);
-  const auto& pattern       = _mat->pattern();
-  const auto& memory_layout = pattern.memory_layout();
-  // MatrixRef coordinate and viewspec to global linear index:
-  const auto& global_index  = memory_layout.at(coords, _viewspec);
-  DASH_LOG_TRACE_VAR("MatrixRefView.global_reference", global_index);
-  const auto& global_begin  = _mat->begin();
->>>>>>> b6c58b5b
   // Global reference at global linear index:
   GlobRef<T> ref(global_begin[global_index]);
   DASH_LOG_TRACE_VAR("MatrixRefView.global_reference >", ref);
