--- conflicted
+++ resolved
@@ -45,30 +45,8 @@
   DASH_LOG_TRACE_VAR("MatrixRefView(matrix)", matrix);
 }
 
-<<<<<<< HEAD
-
-template<typename T, dim_t NumDim, class PatternT>
-MatrixRefView<T, NumDim, PatternT>&
-MatrixRefView<T, NumDim, PatternT>
-::operator=(
-  const MatrixRefView<T, NumDim, PatternT> & other)
-{
-  if (this != &other) {
-    _dim = other._dim;
-    _mat = other._mat;
-    _coord = other._coord;
-    _viewspec = other._viewspec;
-    _l_viewspec = other._l_viewspec;
-  }
-  return *this;
-}
-
-template<typename T, dim_t NumDim, class PatternT>
-GlobRef<T>
-=======
 template <typename T, dim_t NumDim, class PatternT>
 GlobRef<const T>
->>>>>>> 29c735dc
 MatrixRefView<T, NumDim, PatternT>
 ::global_reference() const
 {
