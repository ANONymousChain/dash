--- conflicted
+++ resolved
@@ -510,11 +510,7 @@
   auto num_copy_elem = std::distance(in_first, in_last);
   auto src_ptr       = in_first;
   auto dest_gptr     = out_first.dart_gptr();
-<<<<<<< HEAD
-  dart_handle_t  put_handle;
-=======
   dart_handle_t put_handle;
->>>>>>> 729564b8
   dash::dart_storage<ValueType> ds(num_copy_elem);
   DASH_ASSERT_RETURNS(
     dart_put_handle(
