--- conflicted
+++ resolved
@@ -32,22 +32,14 @@
 {
   typedef typename GlobInputIt::index_type index_t;
 
-<<<<<<< HEAD
-  auto myid           = dash::myid();
-=======
   auto & team         = in_first.team();
   auto myid           = team.myid();
->>>>>>> cd454fb2
   auto index_range    = dash::local_range(in_first, in_last);
   auto l_first        = index_range.begin;
   auto l_last         = index_range.end;
   auto l_result = std::accumulate(l_first, l_last, init);
 
-<<<<<<< HEAD
-  dash::Array<index_t> l_results(dash::size());
-=======
   dash::Array<index_t> l_results(team.size());
->>>>>>> cd454fb2
 
   l_results.local[0] = l_result;
 
@@ -55,11 +47,7 @@
   auto result        = 0;
 
   if (myid == 0) {
-<<<<<<< HEAD
-    for (int i = 0; i < dash::size(); i++) {
-=======
     for (int i = 0; i < team.size(); i++) {
->>>>>>> cd454fb2
       result += l_results[i];
     }
   }
@@ -95,22 +83,14 @@
 {
   typedef typename GlobInputIt::index_type index_t;
 
-<<<<<<< HEAD
-  auto myid           = dash::myid();
-=======
   auto & team         = in_first.team();
   auto myid           = team.myid();
->>>>>>> cd454fb2
   auto index_range    = dash::local_range(in_first, in_last);
   auto l_first        = index_range.begin;
   auto l_last         = index_range.end;
   auto l_result = std::accumulate(l_first, l_last, init, binary_op);
 
-<<<<<<< HEAD
-  dash::Array<index_t> l_results(dash::size());
-=======
   dash::Array<index_t> l_results(team.size());
->>>>>>> cd454fb2
 
   l_results.local[0] = l_result;
 
@@ -118,11 +98,7 @@
   auto result        = 0;
 
   if (myid == 0) {
-<<<<<<< HEAD
-    for (int i = 0; i < dash::size(); i++) {
-=======
     for (int i = 0; i < team.size(); i++) {
->>>>>>> cd454fb2
       result = binary_op(result, l_results[i]);
     }
   }
