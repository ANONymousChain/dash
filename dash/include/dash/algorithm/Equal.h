--- conflicted
+++ resolved
@@ -38,11 +38,6 @@
   l_results.local[0] = l_result;
   bool return_result = true;
 
-<<<<<<< HEAD
-  first_1.pattern().team().barrier();
-
-=======
->>>>>>> cd454fb2
   // All local offsets stored in l_results
   if (myid == 0) {
     for (int u = 0; u < team.size(); u++) {
@@ -85,11 +80,7 @@
 
   bool return_result = true;
 
-<<<<<<< HEAD
-  first_1.pattern().team().barrier();
-=======
   team.barrier();
->>>>>>> cd454fb2
 
   // All local offsets stored in l_results
   if (myid == 0) {
