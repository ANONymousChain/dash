--- conflicted
+++ resolved
@@ -106,25 +106,14 @@
     for (dim_t i = 0; i < NumDimensions; ++i) {
       this->_values[i] = Cycle::NONE;
     }
-<<<<<<< HEAD
-    coords[0] = index_tmp;
-
-    return coords;
-=======
->>>>>>> 1040ad96
   }
 
   template <typename... Values>
   CycleSpec(Cycle value, Values... values) : BaseT::Dimensional(value, values...) {}
 }; // CycleSpec
 
-<<<<<<< HEAD
-
-
-=======
-
-
->>>>>>> 1040ad96
+
+
 template <dim_t NumDimensions>
 class RegionCoords : public Dimensional<uint8_t, NumDimensions> {
 
@@ -250,21 +239,12 @@
 
   constexpr bool operator==(const self& other) const {
     return _coords.index() == other._coords.index() && _extent == other._extent;
-<<<<<<< HEAD
   }
 
   constexpr bool operator!=(const self& other) const {
     return !(*this == other);
   }
 
-=======
-  }
-
-  constexpr bool operator!=(const self& other) const {
-    return !(*this == other);
-  }
-
->>>>>>> 1040ad96
   // returns the highest dimension with changed coordinates
   dim_t relevantDim() const { return _rel_dim; }
 
@@ -305,15 +285,9 @@
 
   return os;
 }
-<<<<<<< HEAD
-
-
-
-=======
-
-
-
->>>>>>> 1040ad96
+
+
+
 template<dim_t NumDimensions>
 class HaloSpec {
 public:
@@ -894,7 +868,6 @@
    * The pattern instance that created the encapsulated block.
    */
   const PatternT& pattern() const { return _pattern; }
-<<<<<<< HEAD
 
   const GlobMemT& globmem() const { return _globmem; }
 
@@ -923,36 +896,6 @@
                            [](size_type sum, region_t region) { return sum + region.size(); });
   }
 
-=======
-
-  const GlobMemT& globmem() const { return _globmem; }
-
-  const region_t* halo_region(const region_index_t index) const { return _halo_reg_mapping[index]; }
-
-  const regions_t& halo_regions() const { return _halo_regions; }
-
-  const region_t* boundary_region(const region_index_t index) const {
-    return _boundary_reg_mapping[index];
-  }
-
-  const regions_t& boundary_regions() const { return _boundary_regions; }
-
-  // const halo_regs_t& halo_regions() const { return _halo_regions; }
-
-  const ViewSpecT& view() const { return _view; }
-
-  const ViewSpecT& view_safe() const { return _view_safe; }
-
-  const ViewSpecT& view_inner() const { return _view_inner; }
-
-  const std::vector<ViewSpecT>& boundary_elements() const { return _boundary_elements; }
-
-  size_type halo_size() const {
-    return std::accumulate(_halo_regions.begin(), _halo_regions.end(), 0,
-                           [](size_type sum, region_t region) { return sum + region.size(); });
-  }
-
->>>>>>> 1040ad96
   size_type boundary_size() const { return _size_bnd_elems; }
 
 private:
