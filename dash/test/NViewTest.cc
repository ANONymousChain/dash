--- conflicted
+++ resolved
@@ -196,8 +196,6 @@
                      mat.pattern().local_extents());
   DASH_LOG_DEBUG_VAR("NViewTest.MatrixBlocked1DimSub",
                      mat.pattern().local_size());
-<<<<<<< HEAD
-=======
 
   if (dash::myid() == 0) {
     auto all_sub = dash::sub<0>(
@@ -218,38 +216,11 @@
   }
 
   mat.barrier();
->>>>>>> 2df1ffcc
 
   // -- Sub-Section ----------------------------------
   //
   
   if (dash::myid() == 0) {
-<<<<<<< HEAD
-    auto all_sub = dash::sub<0>(
-                         0, mat.extents()[0],
-                         mat);
-
-    DASH_LOG_DEBUG("NViewTest.MatrixBlocked1DimSub",
-                   dash::internal::typestr(all_sub));
-    DASH_LOG_DEBUG_VAR("NViewTest.MatrixBlocked1DimSub", all_sub.extents());
-    DASH_LOG_DEBUG_VAR("NViewTest.MatrixBlocked1DimSub", all_sub.extent(0));
-    DASH_LOG_DEBUG_VAR("NViewTest.MatrixBlocked1DimSub", all_sub.extent(1));
-    DASH_LOG_DEBUG_VAR("NViewTest.MatrixBlocked1DimSub", all_sub.size(0));
-    DASH_LOG_DEBUG_VAR("NViewTest.MatrixBlocked1DimSub", all_sub.size(1));
-    DASH_LOG_DEBUG_VAR("NViewTest.MatrixBlocked1DimSub",
-                       index(all_sub).size());
-    DASH_LOG_DEBUG("NViewTest.MatrixBlocked1DimSub",
-                   "all_sub:", range_str(all_sub));
-  }
-
-  mat.barrier();
-
-  // -- Sub-Section ----------------------------------
-  //
-  
-  if (dash::myid() == 0) {
-=======
->>>>>>> 2df1ffcc
     auto nview_sub  = dash::sub<0>(1, nrows - 1,
                         dash::sub<1>(1, ncols - 1,
                           mat) );
@@ -264,14 +235,11 @@
     DASH_LOG_DEBUG_VAR("NViewTest.MatrixBlocked1DimSub",
                        index(nview_sub).size());
 
-<<<<<<< HEAD
-=======
     EXPECT_EQ_U(nview_rows, nview_sub.extent(0));
     EXPECT_EQ_U(nview_rows, mat.extent(0) - 2);
     EXPECT_EQ_U(nview_cols, nview_sub.extent(1));
     EXPECT_EQ_U(nview_cols, mat.extent(1) - 2);
 
->>>>>>> 2df1ffcc
     for (int r = 0; r < nview_rows; ++r) {
       std::vector<double> row_values;
       for (int c = 0; c < nview_cols; ++c) {
@@ -340,51 +308,4 @@
     DASH_LOG_DEBUG("NViewTest.MatrixBlocked1DimSub",
                    "lrow[", r, "]", row_values);
   }
-
-  // -- Local View -----------------------------------
-  //
-  
-  auto loc_view = dash::local(
-                    dash::sub<0>(
-                      0, mat.extents()[0],
-                      mat));
-
-  EXPECT_EQ_U(2, decltype(loc_view)::rank::value);
-  EXPECT_EQ_U(2, loc_view.ndim());
-  
-  int  lrows    = loc_view.extent<0>();
-  int  lcols    = loc_view.extent<1>();
-
-  DASH_LOG_DEBUG("NViewTest.MatrixBlocked1DimSub",
-                 dash::internal::typestr(loc_view));
-  DASH_LOG_DEBUG_VAR("NViewTest.MatrixBlocked1DimSub", loc_view.extents());
-  DASH_LOG_DEBUG_VAR("NViewTest.MatrixBlocked1DimSub", loc_view.extent(0));
-  DASH_LOG_DEBUG_VAR("NViewTest.MatrixBlocked1DimSub", loc_view.extent(1));
-  DASH_LOG_DEBUG_VAR("NViewTest.MatrixBlocked1DimSub", loc_view.size(0));
-  DASH_LOG_DEBUG_VAR("NViewTest.MatrixBlocked1DimSub", loc_view.size(1));
-  DASH_LOG_DEBUG_VAR("NViewTest.MatrixBlocked1DimSub", loc_view.size());
-  DASH_LOG_DEBUG_VAR("NViewTest.MatrixBlocked1DimSub",
-                     index(loc_view).size());
-  DASH_LOG_DEBUG_VAR("NViewTest.MatrixBlocked1DimSub",
-                     loc_view.begin().pos());
-  DASH_LOG_DEBUG_VAR("NViewTest.MatrixBlocked1DimSub",
-                     loc_view.end().pos());
-  DASH_LOG_DEBUG_VAR("NViewTest.MatrixBlocked1DimSub",
-                     (loc_view.end() - loc_view.begin()));
-  DASH_LOG_DEBUG("NViewTest.MatrixBlocked1DimSub",
-                 "loc_view:", range_str(loc_view));
-
-  EXPECT_EQ_U(mat.local_size(), lrows * lcols);
-
-  return;
-
-  for (int r = 0; r < lrows; ++r) {
-    std::vector<double> row_values;
-    for (int c = 0; c < lcols; ++c) {
-      row_values.push_back(
-        static_cast<double>(*(loc_view.begin() + (r * lrows + c))));
-    }
-    DASH_LOG_DEBUG("NViewTest.MatrixBlocked1DimSub",
-                   "lrow[", r, "]", row_values);
-  }
-}
+}
