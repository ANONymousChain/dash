
#include <dash/util/LocalityDomain.h>
#include <dash/util/Locality.h>

#include <dash/Exception.h>

#include <dash/internal/Logging.h>

#include <dash/dart/if/dart_types.h>
#include <dash/dart/if/dart_locality.h>

#include <vector>
#include <string>
#include <unordered_map>
#include <utility>
#include <iterator>
#include <algorithm>
#include <functional>


namespace dash {
namespace util {

std::ostream & operator<<(
  std::ostream                     & os,
  const dash::util::LocalityDomain & domain_loc)
{
  return operator<<(os, domain_loc.dart_type());
}

} // namespace util
} // namespace dash

// -------------------------------------------------------------------------
// Public Constructors
// -------------------------------------------------------------------------

dash::util::LocalityDomain::LocalityDomain(
  const dart_domain_locality_t     & domain
) : _is_owner(true)
{
  DASH_LOG_TRACE("LocalityDomain(const & d)()",
                 "domain:", domain.domain_tag);

  // Create deep copy of the domain object:
  DASH_ASSERT_RETURNS(
    dart_domain_clone(
      &domain,
      &_domain),
    DART_OK);

  init(_domain);

  DASH_LOG_TRACE_VAR("LocalityDomain(const & d) >", this);
}

dash::util::LocalityDomain::LocalityDomain(
  dart_domain_locality_t           * domain
) : _is_owner(false)
{
  DASH_ASSERT_MSG(
    domain != nullptr,
    "Failed to load locality domain: domain pointer is null");

  DASH_LOG_TRACE("LocalityDomain(d)()",
                 "domain:", domain->domain_tag);
  init(domain);

  DASH_LOG_TRACE_VAR("LocalityDomain(d) >", this);
}

// -------------------------------------------------------------------------
// Destructor
// -------------------------------------------------------------------------

dash::util::LocalityDomain::~LocalityDomain()
{
  DASH_LOG_TRACE_VAR("LocalityDomain.~()", _domain);

  if (nullptr != _subdomains) {
    delete _subdomains;
    _subdomains = nullptr;
  }
  if (_is_owner && _domain != nullptr) {
<<<<<<< HEAD
    DASH_LOG_TRACE("LocalityDomain.~ :",
                   "dart_domain_destroy(", _domain, ")");
=======
>>>>>>> 166ebb98
    dart_domain_destroy(_domain);
  }
  _domain = nullptr;

  DASH_LOG_TRACE_VAR("LocalityDomain.~ >", this);
}

// -------------------------------------------------------------------------
// Copy / Assignment
// -------------------------------------------------------------------------

dash::util::LocalityDomain::LocalityDomain(
  const dash::util::LocalityDomain & other
) : _domain_tag(other._domain_tag),
    _unit_ids(other._unit_ids),
//  _unit_localities(other._unit_localities),
    _group_domain_tags(other._group_domain_tags)
{
  DASH_LOG_TRACE_VAR("LocalityDomain(other)()", &other);

  if (nullptr != other._subdomains) {
    _subdomains  = new std::unordered_map<int, self_t>(
                         *(other._subdomains));
  }
  _is_owner = other._is_owner;

  if (_is_owner && nullptr != other._domain) {
    DASH_ASSERT_RETURNS(
      dart_domain_clone(
        other._domain,
        &_domain),
      DART_OK);
  } else {
    _domain = other._domain;
  }
  _begin = iterator(*this, 0);
  if (_domain != nullptr) {
    _end = iterator(*this, _domain->num_domains);
  } else {
    _end = iterator(*this, 0);
  }

  collect_groups(_group_domain_tags);

  DASH_LOG_TRACE_VAR("LocalityDomain(other) >", this);
}

dash::util::LocalityDomain::LocalityDomain(
  dash::util::LocalityDomain && other)
{
  DASH_LOG_TRACE_VAR("LocalityDomain(&& other)", &other);

  // Move resources from source to target:
  //
  _is_owner          = other._is_owner;
  _domain            = other._domain;
  _subdomains        = other._subdomains;
  _unit_ids          = std::move(other._unit_ids);
//_unit_localities   = std::move(other._unit_localities);
  _domain_tag        = std::move(other._domain_tag);
  _group_domain_tags = std::move(other._group_domain_tags);

  _begin = iterator(*this, 0);
  if (_domain != nullptr) {
    _end = iterator(*this, _domain->num_domains);
  } else {
    _end = iterator(*this, 0);
  }

  collect_groups(_group_domain_tags);

  // Release resources at source:
  //
  other._domain     = nullptr;
  other._subdomains = nullptr;

  DASH_LOG_TRACE_VAR("LocalityDomain(&& other) >", this);
}

dash::util::LocalityDomain &
dash::util::LocalityDomain::operator=(
  const dash::util::LocalityDomain & other)
{
  DASH_LOG_TRACE("LocalityDomain.=(other)");

  if (_is_owner && _domain != nullptr) {
    DASH_LOG_TRACE("LocalityDomain.=(other) :",
                   "dart_domain_destroy(", _domain, ")");
    dart_domain_destroy(_domain);
  }
  _domain = nullptr;

  if (nullptr == _subdomains) {
    if (nullptr != other._subdomains) {
      _subdomains = new std::unordered_map<int, self_t>(
                          *(other._subdomains));
    }
  } else {
    if (nullptr == other._subdomains) {
      delete _subdomains;
    } else {
      *_subdomains = *other._subdomains;
    }
  }

  _is_owner          = other._is_owner;
  _unit_ids          = other._unit_ids;
//_unit_localities   = other._unit_localities;
  _domain_tag        = other._domain_tag;
  _group_domain_tags = other._group_domain_tags;

  if (_is_owner) {
    if (nullptr == _domain) {
      DASH_ASSERT_RETURNS(
        dart_domain_clone(
          other._domain,
          &_domain),
        DART_OK);
    } else {
      DASH_ASSERT_RETURNS(
        dart_domain_assign(
          _domain,
          other._domain),
        DART_OK);
    }
  } else {
    _domain = other._domain;
  }
  _begin = iterator(*this, 0);
  if (_domain != nullptr) {
    _end = iterator(*this, _domain->num_domains);
  } else {
    _end = iterator(*this, 0);
  }

  collect_groups(_group_domain_tags);

  DASH_LOG_TRACE("LocalityDomain.=(other) >");
  return *this;
}

dash::util::LocalityDomain &
dash::util::LocalityDomain::operator=(
  dash::util::LocalityDomain && other)
{
  if (this == &other) { return *this; }

  DASH_LOG_TRACE_VAR("LocalityDomain.=(&& other)", &other);

  // Release existing resources at target:
  //
  if (_is_owner && _domain != nullptr) {
    DASH_LOG_TRACE("LocalityDomain.=(&& other) :",
                   "dart_domain_destroy(", _domain, ")");
    DASH_ASSERT_RETURNS(
      dart_domain_destroy(_domain),
      DART_OK);
  }
  _domain = nullptr;

  if (nullptr != _subdomains) {
    delete _subdomains;
    other._subdomains = nullptr;
  }

  // Move resources from source to target:
  //
  _is_owner          = other._is_owner;
  _domain            = other._domain;
  _subdomains        = other._subdomains;
  _unit_ids          = std::move(other._unit_ids);
//_unit_localities   = std::move(other._unit_localities);
  _domain_tag        = std::move(other._domain_tag);
  _group_domain_tags = std::move(other._group_domain_tags);

  _begin = iterator(*this, 0);
  if (_domain != nullptr) {
    _end = iterator(*this, _domain->num_domains);
  } else {
    _end = iterator(*this, 0);
  }

  collect_groups(_group_domain_tags);

  // Release resources at source:
  //
  other._domain     = nullptr;
  other._subdomains = nullptr;

  return *this;

  DASH_LOG_TRACE_VAR("LocalityDomain.=(&& other) >", this);
}

// -------------------------------------------------------------------------
// Subdomains Filter Methods
// -------------------------------------------------------------------------

dash::util::LocalityDomain &
dash::util::LocalityDomain::LocalityDomain::select(
  const std::vector<std::string> & subdomain_tags)
{
  DASH_LOG_TRACE("LocalityDomain.select(subdomains[])");

  std::vector<const char *> subdomain_tags_cstr;
  for (auto domain_tag : subdomain_tags) {
    subdomain_tags_cstr.push_back(domain_tag.c_str());
  }

  DASH_ASSERT_RETURNS(
    dart_domain_select(
      _domain,
      subdomain_tags_cstr.size(),
      subdomain_tags_cstr.data()),
    DART_OK);

  init(_domain);

  for (auto part : _parts) {
    part.select(subdomain_tags);
  }

  DASH_LOG_TRACE("LocalityDomain.select >");
  return *this;
}

dash::util::LocalityDomain &
dash::util::LocalityDomain::exclude(
  const std::vector<std::string> & subdomain_tags)
{
  DASH_LOG_TRACE("LocalityDomain.exclude(subdomains[])");

  std::vector<const char *> subdomain_tags_cstr;
  for (auto domain_tag : subdomain_tags) {
    subdomain_tags_cstr.push_back(domain_tag.c_str());
  }

  DASH_ASSERT_RETURNS(
    dart_domain_exclude(
      _domain,
      subdomain_tags_cstr.size(),
      subdomain_tags_cstr.data()),
    DART_OK);

  init(_domain);

  for (auto part : _parts) {
    part.exclude(subdomain_tags);
  }

  DASH_LOG_TRACE("LocalityDomain.exclude >");
  return *this;
}

dash::util::LocalityDomain &
dash::util::LocalityDomain::group(
  const std::vector<std::string> & group_subdomain_tags)
{
  DASH_LOG_TRACE("LocalityDomain.group(subdomains[])");

  std::vector<const char *> subdomain_tags_cstr;
  for (auto domain_tag : group_subdomain_tags) {
    subdomain_tags_cstr.push_back(domain_tag.c_str());
  }

  char group_domain_tag[DART_LOCALITY_DOMAIN_TAG_MAX_SIZE];

  DASH_ASSERT_RETURNS(
    dart_domain_group(
      _domain,                    // dart_t       * domain
      subdomain_tags_cstr.size(), // int            num_group_subdomains
      subdomain_tags_cstr.data(), // const char  ** group_subdomain_tags
      group_domain_tag),          // char        ** group_domain_tag_out
    DART_OK);

  // Clear cached subdomain instances:
  _subdomains->clear();
  // Clear cached group references:
  _groups.clear();

  _group_domain_tags.push_back(group_domain_tag);
  collect_groups(_group_domain_tags);

  for (auto part : _parts) {
    part.group(group_subdomain_tags);
  }

  DASH_LOG_TRACE("LocalityDomain.group >",
                 "group domain:", _groups.back()->domain_tag());
  return *(_groups.back());
}

dash::util::LocalityDomain &
dash::util::LocalityDomain::split(
  dash::util::Locality::Scope scope,
  int                         num_split_parts)
{
  DASH_LOG_DEBUG("LocalityDomain.split()",
                 "domain:", _domain->domain_tag,
                 "scope:",  scope,
                 "parts:",  num_split_parts);

  // Actual number of subdomains created in the split:
  int                       num_parts = num_split_parts;
  // Number of domains at specified scope:
  int                       num_scope_parts;
  // Tags of domains at specified scope:
  dart_domain_locality_t ** scope_domains;
  DASH_ASSERT_RETURNS(
    dart_domain_scope_domains(
      _domain,
      static_cast<dart_locality_scope_t>(scope),
      &num_scope_parts,
      &scope_domains),
    DART_OK);
  for (int sd = 0; sd < num_scope_parts; ++sd) {
    DASH_LOG_DEBUG("LocalityDomain.split", "scope domain:",
                   scope_domains[sd]->domain_tag);
  }
  free(scope_domains);

  if (num_split_parts < 1 || num_scope_parts <= num_split_parts) {
    DASH_LOG_DEBUG("LocalityDomain.split",
                   "split into single subdomains");
    num_parts = num_scope_parts;
  } else {
    DASH_LOG_DEBUG("LocalityDomain.split",
                   "split into groups of subdomains");
    num_parts = num_split_parts;
  }

  std::vector<dart_domain_locality_t> subdomains(num_parts);

  DASH_ASSERT_RETURNS(
    dart_domain_split_scope(
      _domain,
      static_cast<dart_locality_scope_t>(scope),
      num_parts,
      subdomains.data()),
    DART_OK);

  _parts.clear();
  for (int sd = 0; sd < num_parts; ++sd) {
    DASH_LOG_TRACE("LocalityDomain.split", "add subdomain at rel.index",
                   sd, ":", subdomains[sd].domain_tag);
    _parts.push_back(
        dash::util::LocalityDomain(
          subdomains[sd]
        ));
    DASH_LOG_TRACE("LocalityDomain.split", "added subdomain at rel.index",
                   sd, ":", subdomains[sd].domain_tag);
  }

  DASH_LOG_DEBUG("LocalityDomain.split >");

  return *this;
}

dash::util::LocalityDomain &
dash::util::LocalityDomain::split_groups()
{
  DASH_LOG_DEBUG_VAR("LocalityDomain.split_groups()", _group_domain_tags);
  _parts.clear();
  for (auto group_domain_tag : _group_domain_tags) {
    DASH_LOG_TRACE_VAR("LocalityDomain.split_groups",
                       group_domain_tag);
    // Copy the base domain:
    dart_domain_locality_t * group;
    DASH_ASSERT_RETURNS(
      dart_domain_clone(
        _domain,
        &group),
      DART_OK);
    // Remove all subdomains from copied base domain except for the group:
    const char * group_domain_tag_cstr = group_domain_tag.c_str();
    DASH_ASSERT_RETURNS(
      dart_domain_select(
        group, 1, &group_domain_tag_cstr),
      DART_OK);

    _parts.push_back(
        dash::util::LocalityDomain(
          *group
        ));

    dart_domain_destroy(group);
  }
  DASH_LOG_DEBUG("LocalityDomain.split_groups >");

  return *this;
}

// -------------------------------------------------------------------------
// Lookup
// -------------------------------------------------------------------------

const dash::util::LocalityDomain &
dash::util::LocalityDomain::at(
  int relative_index) const
{
  DASH_LOG_DEBUG_VAR("LocalityDomain.at()", relative_index);

  DASH_ASSERT(_subdomains != nullptr);
  DASH_ASSERT(_domain     != nullptr);
  DASH_ASSERT_RANGE(
    0, relative_index, _domain->num_domains,
    "Relative index out of bounds");

  auto subdomain_it = _subdomains->find(relative_index);

  if (subdomain_it == _subdomains->end()) {
    // LocalityDomain instance for subdomain not cached yet:

    DASH_LOG_DEBUG("LocalityDomain.at", " --> creating subdomain instance");
    auto insertion = _subdomains->insert(
                       std::make_pair(
                         relative_index,
                         dash::util::LocalityDomain(
                           *this,
                           (_domain->children[relative_index]))
                       ));
    DASH_LOG_DEBUG("LocalityDomain.at", " <-- created subdomain instance");
    DASH_LOG_DEBUG("LocalityDomain.at >",
                   "cached domains[", relative_index, "]");
    return (*(insertion.first)).second;
  }
  DASH_LOG_DEBUG("LocalityDomain.at >");
  return (*subdomain_it).second;
}

dash::util::LocalityDomain &
dash::util::LocalityDomain::at(
  int relative_index)
{
  return const_cast<dash::util::LocalityDomain &>(
           static_cast<const self_t *>(this)->at(relative_index));
}

dash::util::LocalityDomain::const_iterator
dash::util::LocalityDomain::find(
  const std::string & find_tag) const
{
  DASH_LOG_DEBUG("LocalityDomain.find()",
                 "find tag",  find_tag,
                 "in domain", _domain->domain_tag);

  for (auto subdomain_it = begin(); subdomain_it != end(); ++subdomain_it) {
    const std::string & subdomain_tag = subdomain_it->domain_tag();

    // Domain found:
    if (subdomain_tag == find_tag) {
      DASH_LOG_DEBUG_VAR("LocalityDomain.find >", subdomain_tag);
      return subdomain_it;
    }

    // Recurse into subdomains with domain tag that is a prefix of the
    // specified tag:
    auto match_range  = std::mismatch(subdomain_tag.begin(),
                                      subdomain_tag.end(),
                                      find_tag.begin());
    bool prefix_match = match_range.first == subdomain_tag.end();
    if (prefix_match) {
      auto subdomain_res = subdomain_it->find(find_tag);
      if (subdomain_res != subdomain_it->end()) {
        return subdomain_res;
      }
    }
  }
  DASH_LOG_DEBUG("LocalityDomain.find >",
                 "subdomain", find_tag, "not found",
                 "in domain", _domain->domain_tag);
  return end();
}

dash::util::LocalityDomain::iterator
dash::util::LocalityDomain::find(
  const std::string & find_tag)
{
  return iterator(
           static_cast<const self_t *>(this)->find(find_tag));

}

// -------------------------------------------------------------------------
// Private Methods
// -------------------------------------------------------------------------

dash::util::LocalityDomain::LocalityDomain(
  const dash::util::LocalityDomain & parent,
  dart_domain_locality_t           * domain
) : _domain(domain),
    _is_owner(false)
{
  DASH_LOG_TRACE("LocalityDomain(parent,sd)()",
                 "parent domain:", parent.domain_tag(),
                 "subdomain:",     domain->domain_tag);
  init(_domain);

  DASH_LOG_TRACE("LocalityDomain(parent,sd) >");
}

void
dash::util::LocalityDomain::init(
  dart_domain_locality_t * domain)
{
  DASH_ASSERT(domain != nullptr);

  DASH_LOG_DEBUG("LocalityDomain.init()",
                 "domain:", domain->domain_tag);

  _domain     = domain;
  _domain_tag = _domain->domain_tag;

  if (nullptr == _subdomains) {
    _subdomains = new std::unordered_map<int, self_t>();
  } else {
    _subdomains->clear();
  }

  _unit_ids.clear();
#if 0
  _unit_localities.clear();
#endif

  DASH_LOG_TRACE("LocalityDomain.init",
                 "num_units:", _domain->num_units);
  if (_domain->num_units > 0) {
    // The underlying domain might be modified, but we
    // have to store the unit IDs in the original domain
    // configuration. So we save the initial unit IDs here.
    _unit_ids.insert(_unit_ids.end(),
                     _domain->unit_ids,
                     _domain->unit_ids + _domain->num_units);
  }

#if 0
  if (nullptr == _parent) {
    DASH_LOG_TRACE("LocalityDomain.init",
                   "root domain, get unit locality descriptors");
    for (auto unit : _unit_ids) {
      _unit_localities.insert(
        std::make_pair(
          unit,
          UnitLocality_t(
            dash::Team::Get(_domain->team),
            unit)
        )
      );
    }
  }
#endif

  _begin = iterator(*this, 0);
  _end   = iterator(*this, _domain->num_domains);

  collect_groups(_group_domain_tags);

  DASH_LOG_DEBUG("LocalityDomain.init >",
                 "domain:", domain->domain_tag);
}<|MERGE_RESOLUTION|>--- conflicted
+++ resolved
@@ -82,11 +82,8 @@
     _subdomains = nullptr;
   }
   if (_is_owner && _domain != nullptr) {
-<<<<<<< HEAD
     DASH_LOG_TRACE("LocalityDomain.~ :",
                    "dart_domain_destroy(", _domain, ")");
-=======
->>>>>>> 166ebb98
     dart_domain_destroy(_domain);
   }
   _domain = nullptr;
