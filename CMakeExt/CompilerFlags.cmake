--- conflicted
+++ resolved
@@ -139,15 +139,11 @@
   set (CXX_GDB_FLAG "-g"
        CACHE STRING "C++ compiler (clang++) debug symbols flag")
   set (CXX_OMP_FLAG ${OpenMP_CXX_FLAGS})
-<<<<<<< HEAD
   set (CC_OMP_FLAG  ${OpenMP_CC_FLAGS})
-=======
   
   if(CMAKE_CXX_COMPILER_VERSION VERSION_LESS "3.8.0")
     message(FATAL_ERROR "Insufficient Clang version detected (3.8.0) or above required")
   endif()
-
->>>>>>> 6315b263
 elseif ("${CMAKE_CXX_COMPILER_ID}" MATCHES "GNU")
   # using GCC
   set (CXX_STD_FLAG "--std=c++11"
