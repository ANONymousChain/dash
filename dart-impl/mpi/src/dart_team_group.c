/**
 *  \file dart_team_group.c
 *
 *  Implementation of dart operations on team_group.
 */

#include <mpi.h>

#include <dash/dart/if/dart_types.h>
#include <dash/dart/if/dart_team_group.h>
#include <dash/dart/if/dart_initialization.h>
#include <dash/dart/if/dart_locality.h>

#include <dash/dart/base/logging.h>
#include <dash/dart/base/macro.h>
#include <dash/dart/base/assert.h>
#include <dash/dart/base/locality.h>

#include <dash/dart/mpi/dart_team_private.h>
#include <dash/dart/mpi/dart_group_priv.h>

#include <limits.h>

/* ======================================================================= *
 * Private Functions                                                        *
 * ======================================================================= */

static struct dart_group_struct* allocate_group()
{
  struct dart_group_struct* group = malloc(sizeof(struct dart_group_struct));
  return group;
};

dart_ret_t dart_group_create(
  dart_group_t *group)
{
  struct dart_group_struct* res = allocate_group();
  // Initialize the group as empty but not directly assign MPI_GROUP_EMPTY
  // as it might lead to invalid free later
  MPI_Group g;
  MPI_Comm_group(DART_COMM_WORLD, &g);
  MPI_Group_incl(g, 0, NULL, &res->mpi_group);
  *group = res;
  return DART_OK;
}

dart_ret_t dart_group_destroy(
  dart_group_t *group)
{
<<<<<<< HEAD

  if (group == NULL) {
    DART_LOG_ERROR("Invalid group argument: %p -> %p",
                   group, (group) ? (void*)*group : (void*)group);
    return DART_ERR_INVAL;
  }

  struct dart_group_struct** g = group;

  if (*g != NULL) {
=======
  if (group == NULL) {
    DART_LOG_ERROR("Invalid group argument");
    return DART_ERR_INVAL;
  }

  if (*group != NULL) {
    struct dart_group_struct** g = group;
>>>>>>> be1d888e
    if ((*g)->mpi_group != MPI_GROUP_NULL) {
      MPI_Group_free(&(*g)->mpi_group);
      (*g)->mpi_group = MPI_GROUP_NULL;
    }
<<<<<<< HEAD
    free(*g);
    *g = NULL;
  }
=======
>>>>>>> be1d888e

    free(*g);
    *g = NULL;
  }
  return DART_OK;
}

dart_ret_t dart_group_clone(
  const dart_group_t   gin,
  dart_group_t       * gout)
{
  if (gin == NULL || gout == NULL) {
    if (gout != NULL) {
      *gout = NULL;
    }
    DART_LOG_ERROR("Invalid group argument: %p (gin), %p (gout)", gin, gout);
    return DART_ERR_INVAL;
  }

  struct dart_group_struct* res = allocate_group();
  MPI_Group_excl(gin->mpi_group, 0, NULL, &res->mpi_group);
  *gout = res;
  return DART_OK;
}

#if 0
dart_ret_t dart_adapt_group_union(
  const dart_group_t *g1,
  const dart_group_t *g2,
  dart_group_t *gout)
{
  return MPI_Group_union(
    g1 -> mpi_group,
    g2 -> mpi_group,
    &(gout -> mpi_group));
}
#endif

dart_ret_t dart_group_union(
  const dart_group_t   g1,
  const dart_group_t   g2,
  dart_group_t       * gout)
{
  *gout = NULL;

  if (g1 == NULL || g2 == NULL) {
    DART_LOG_ERROR("Invalid group argument: %p and %p", g1, g2);
    return DART_ERR_INVAL;
  }

  /* g1 and g2 are both ordered groups. */
  struct dart_group_struct* res = allocate_group();
  if (MPI_Group_union(
              g1->mpi_group,
              g2->mpi_group,
              &res->mpi_group) == MPI_SUCCESS)
  {
    int i, j, k, size_in, size_out;

    MPI_Group group_all;
    MPI_Comm_group(DART_COMM_WORLD, &group_all);
    MPI_Group_size(res->mpi_group, &size_out);
    if (size_out > 1) {
      MPI_Group_size(g1->mpi_group, &size_in);
      dart_global_unit_t *pre_unitidsout = malloc(size_out
                                            * sizeof(*pre_unitidsout));
      dart_unit_t *post_unitidsout = malloc(size_out
                                            * sizeof(*post_unitidsout));
      dart_group_getmembers (res, pre_unitidsout);

      /* Sort gout by the method of 'merge sort'. */
      i = k = 0;
      j = size_in;

      while ((i <= size_in - 1) && (j <= size_out - 1)) {
        post_unitidsout[k++] =
          (pre_unitidsout[i].id <= pre_unitidsout[j].id)
          ? pre_unitidsout[i++].id
          : pre_unitidsout[j++].id;
      }
      while (i <= size_in -1) {
        post_unitidsout[k++] = pre_unitidsout[i++].id;
      }
      while (j <= size_out -1) {
        post_unitidsout[k++] = pre_unitidsout[j++].id;
      }
      MPI_Group_free(&res->mpi_group);
      MPI_Group_incl(
        group_all,
        size_out,
        post_unitidsout,
        &(res->mpi_group));
      free (pre_unitidsout);
      free (post_unitidsout);
    }
    *gout = res;
    return DART_OK;
  }
  return DART_ERR_INVAL;
}

dart_ret_t dart_group_intersect(
  const dart_group_t   g1,
  const dart_group_t   g2,
  dart_group_t       * gout)
{
  *gout = NULL;

  if (g1 == NULL || g2 == NULL) {
    DART_LOG_ERROR("Invalid group argument: %p and %p", g1, g2);
    return DART_ERR_INVAL;
  }

  struct dart_group_struct* res = allocate_group();
  if (MPI_Group_intersection(
           g1 -> mpi_group,
           g2 -> mpi_group,
           &(res->mpi_group)) != MPI_SUCCESS) {
    free(res);
    return DART_ERR_INVAL;
  }
  *gout = res;
  return DART_OK;
}

dart_ret_t dart_group_addmember(
  dart_group_t        g,
  dart_global_unit_t  unitid)
{
  int array[1];
  struct dart_group_struct group;
  dart_group_t  res;
  MPI_Group     group_all;

  if (g == NULL) {
    DART_LOG_ERROR("Invalid group argument: %p", g);
    return DART_ERR_INVAL;
  }

  /* Group_all comprises all the running units. */
  MPI_Comm_group(MPI_COMM_WORLD, &group_all);
  array[0]   = unitid.id;
  MPI_Group_incl(group_all, 1, array, &group.mpi_group);
  /* Make the new group being an ordered group. */
  if (dart_group_union(g, &group, &res) != DART_OK) {
    return DART_ERR_INVAL;
  }
  MPI_Group_free(&group.mpi_group);
  // swap the group from res to g and properly deallocate
  MPI_Group tmp  = g->mpi_group;
  g->mpi_group   = res->mpi_group;
  res->mpi_group = tmp;
  dart_group_destroy(&res);
  return DART_OK;
}

dart_ret_t dart_group_delmember(
  dart_group_t        g,
  dart_global_unit_t  unitid)
{
  int array[1];
  MPI_Group newgroup, group_all, resgroup;

  if (g == NULL) {
    DART_LOG_ERROR("Invalid group argument: %p", g);
    return DART_ERR_INVAL;
  }

  MPI_Comm_group(MPI_COMM_WORLD, &group_all);
  array[0] = unitid.id;
  MPI_Group_incl(
    group_all,
    1,
    array,
    &newgroup);
  MPI_Group_difference(
    g->mpi_group,
    newgroup,
    &resgroup);
  MPI_Group_free(&newgroup);
  MPI_Group_free(&g->mpi_group);
  g->mpi_group = resgroup;
  return DART_OK;
}

dart_ret_t dart_group_size(
  const dart_group_t   g,
  size_t             * size)
{
  int s;
  MPI_Group_size(g->mpi_group, &s);
  *size = s;
  return DART_OK;
}

dart_ret_t dart_group_getmembers(
  const dart_group_t   g,
  dart_global_unit_t * unitids)
{
  int size;
  MPI_Group group_all;

  if (g == NULL) {
    DART_LOG_ERROR("Invalid group argument: %p", g);
    return DART_ERR_INVAL;
  }

  MPI_Group_size(g->mpi_group, &size);
  MPI_Comm_group(DART_COMM_WORLD, &group_all);
  int *array = malloc(sizeof(*array) * size);
  for (int i = 0; i < size; i++) {
    array[i] = i;
  }
  MPI_Group_translate_ranks(
    g->mpi_group,
    size,
    array,
    group_all,
    (dart_unit_t*)unitids);
  free (array);
  return DART_OK;
}

dart_ret_t dart_group_split(
  const dart_group_t    g,
  size_t                n,
  size_t              * nout,
  dart_group_t        * gout)
{
  int size, length, ranges[1][3];

  if (g == NULL) {
    DART_LOG_ERROR("Invalid group argument: %p", g);
    return DART_ERR_INVAL;
  }

  MPI_Group_size(g->mpi_group, &size);

  if (n > INT_MAX) {
    DART_LOG_ERROR("dart_group_split: n:%zu > INT_MAX", n);
    return DART_ERR_INVAL;
  }

  *nout = size;
  if (size < (int)n) {
    DART_LOG_DEBUG("dart_group_split: requested:%zu split:%zu", n, *nout);
  }

  /* Ceiling division. */
  length = (size + (int)(n-1)) / ((int)(n));

  /* Note: split the group into chunks of subgroups. */
  for (int i = 0; i < (int)n; i++) {
    gout[i] = allocate_group();
    if (i * length < size) {
      ranges[0][0] = i * length;

      if (i * length + length <= size) {
        ranges[0][1] = i * length + length -1;
      } else {
        ranges[0][1] = size - 1;
      }
      ranges[0][2] = 1;

      MPI_Group_range_incl(
        g->mpi_group,
        1,
        ranges,
        &(gout[i]->mpi_group));
    } else {
      gout[i]->mpi_group = MPI_GROUP_NULL;
    }
  }
  return DART_OK;
}

dart_ret_t dart_group_locality_split(
  const dart_group_t        group,
  dart_domain_locality_t  * domain,
  dart_locality_scope_t     scope,
  size_t                    num_groups,
  size_t                  * nout,
  dart_group_t            * gout)
{
  DART_LOG_TRACE("dart_group_locality_split: split at scope %d", scope);

  dart_team_t team = domain->team;

  if (group == NULL) {
    DART_LOG_ERROR("Invalid group argument: %p", group);
    return DART_ERR_INVAL;
  }


  /* query domain tags of all domains in specified scope: */
  int     num_domains;
  char ** domain_tags;
  DART_ASSERT_RETURNS(
    dart_domain_scope_tags(
      domain,
      scope,
      &num_domains,
      &domain_tags),
    DART_OK);

  DART_LOG_TRACE("dart_group_locality_split: %d domains at scope %d",
                 num_domains, scope);

  /* Splitting into more groups than domains not supported: */
  if (num_groups > (size_t)num_domains) {
    num_groups = num_domains;
    *nout      = num_groups;
  }
  if(num_groups == 0) {
    DART_LOG_ERROR("num_groups has to be greater than 0");
    return DART_ERR_OTHER;
  }

  /* create a group for every domain in the specified scope: */

  int total_domains_units           = 0;
  dart_domain_locality_t ** domains = malloc(num_domains * sizeof(*domains));
  for (int d = 0; d < num_domains; ++d) {
    DART_ASSERT_RETURNS(
      dart_domain_team_locality(team, domain_tags[d], &domains[d]),
      DART_OK);
    total_domains_units += domains[d]->num_units;

    DART_LOG_TRACE("dart_group_locality_split: domains[%d]: %s",
                   d, domain_tags[d]);
    DART_LOG_TRACE("dart_group_locality_split: - number of units: %d",
                   domains[d]->num_units);
  }
  DART_LOG_TRACE("dart_group_locality_split: total number of units: %d",
                 total_domains_units);

  if (num_groups == (size_t)num_domains) {
    /* one domain per group: */
    for (size_t g = 0; g < num_groups; ++g) {
      int                  group_num_units = domains[g]->num_units;
      dart_global_unit_t * unit_ids        = domains[g]->unit_ids;

      if (group_num_units <= 0) {
        DART_LOG_DEBUG("dart_group_locality_split: no units in group %d", g);
        gout[g] = NULL;
      } else {
        int * group_unit_ids = malloc(group_num_units * sizeof(int));
        for (int u = 0; u < group_num_units; ++u) {
          group_unit_ids[u] = unit_ids[u].id;
          DART_LOG_TRACE("dart_group_locality_split: group[%zu].units[%d] "
                         "global unit id: %d",
                         g, u, group_unit_ids[u]);
        }
        gout[g] = allocate_group();
        MPI_Group_incl(
          group->mpi_group,
          group_num_units,
          group_unit_ids,
          &(gout[g]->mpi_group));

        free(group_unit_ids);
      }
    }
  } else if (num_groups < (size_t)num_domains) {
    /* Multiple domains per group. */
#if 0
    /* TODO */
    /* Combine domains into groups such that the number of units in the
     * groups is balanced, that is: the difference of the number of units of
     * the groups is minimal.
     *
     * Note that this corresponds to the NP-complete partition problem
     * (see https://en.wikipedia.org/wiki/Partition_problem), more specific
     * the multi-way partition- or multiprocessor schedulig problem
     * (see https://en.wikipedia.org/wiki/Multiprocessor_scheduling).
     *
     * Using the "Longest Processing Time" (LPT) algorithm here.
     */

    /* number of units assigned to single groups: */
    int * units_in_group = calloc(num_groups * sizeof(int), sizeof(int));

    /* sort domains by their number of units: */
    typedef struct {
      int domain_idx;
      int num_units;
    } domain_units_t_;

    domain_units_t_ * sorted_domains = malloc(num_domains *
                                              sizeof(domain_units_t_));

    /* minimum number of units in any group: */
    int min_group_units    = INT_MAX;
    /* index of group with fewest units: */
    int smallest_group_idx = 0;
    for (int d = 0; d < num_domains; ++d) {
      units_in_group[smallest_group_idx] = sorted_domains[d].num_units;
      min_group_units = INT_MAX;
      for (size_t g = 0; g < num_groups; ++g) {
        if (units_in_group[g] < min_group_units) {
          smallest_group_idx = g;
          min_group_units    = units_in_group[g];
        }
      }
    }
#else
    /* Preliminary implementation */
    int max_group_domains = (num_domains + (num_groups-1)) / num_groups;
    DART_LOG_TRACE("dart_group_locality_split: max. domains per group: %d",
                   max_group_domains);
    for (size_t g = 0; g < num_groups; ++g) {
      int   group_num_units     = 0;
      int   num_group_domains   = max_group_domains;
      if ((g+1) * max_group_domains > (size_t)num_domains) {
        num_group_domains = (g * max_group_domains) - num_domains;
      }
      DART_LOG_TRACE("dart_group_locality_split: domains in group %zu: %d",
                     g, num_group_domains);
      int group_first_dom_idx = g * num_group_domains;
      int group_last_dom_idx  = group_first_dom_idx + num_group_domains;
      for (int d = group_first_dom_idx; d < group_last_dom_idx; ++d) {
        group_num_units += domains[d]->num_units;
      }

      int * group_unit_ids = NULL;
      if (group_num_units > 0) {
        group_unit_ids = malloc(sizeof(dart_global_unit_t) *
                                  group_num_units);
      } else {
        DART_LOG_DEBUG("dart_group_locality_split: no units in group %d", g);
        gout[g] = NULL;
        continue;
      }
      int group_unit_idx = 0;
      for (int d = group_first_dom_idx; d < group_last_dom_idx; ++d) {
        for (int du = 0; du < domains[d]->num_units; ++du) {
          int u = group_unit_idx + du;
          group_unit_ids[group_unit_idx + u] = domains[d]->unit_ids[du].id;
          DART_LOG_TRACE("dart_group_locality_split: "
                         "group[%zu].unit_ids[%d] = domain[%d].unit_ids[%d]",
                         g, u, d, du);
        }
        group_unit_idx += domains[d]->num_units;
      }

      gout[g] = allocate_group();
      MPI_Group_incl(
        group->mpi_group,
        group_num_units,
        group_unit_ids,
        &(gout[g]->mpi_group));

      free(group_unit_ids);
    }
#endif
  }

  free(domains);
  free(domain_tags);

  DART_LOG_TRACE("dart_group_locality_split >");
  return DART_OK;
}


dart_ret_t dart_group_ismember(
  const dart_group_t   g,
  dart_global_unit_t   unitid,
  int32_t            * ismember)
{
  int                 i, size;


  if (g == NULL) {
    *ismember = 0;
    DART_LOG_ERROR("Invalid group argument: %p", g);
    return DART_ERR_INVAL;
  }

  MPI_Group_size(g->mpi_group, &size);
  dart_global_unit_t* ranks = malloc(size * sizeof(dart_global_unit_t));
  dart_group_getmembers (g, ranks);
  for (i = 0; i < size; i++) {
    if (ranks[i].id == unitid.id) {
      break;
    }
  }
  *ismember = (i!=size);
  free(ranks);
  DART_LOG_DEBUG("dart_group_ismember : unit %2d: %s",
                 unitid.id, (*ismember) ? "yes" : "no");
  return DART_OK;
}

dart_ret_t dart_team_get_group(
  dart_team_t    teamid,
  dart_group_t * group)
{
  *group = NULL;

  dart_team_data_t *team_data = dart_adapt_teamlist_get(teamid);
  if (team_data == NULL) {
    return DART_ERR_INVAL;
  }
  struct dart_group_struct* res = allocate_group();
  MPI_Comm_group(team_data->comm, &(res->mpi_group));

  *group = res;
  return DART_OK;
}

/**
 * Create a team as child of the specified team with units in
 * given group.
 *
 */
dart_ret_t dart_team_create(
  dart_team_t          teamid,
  const dart_group_t   group,
  dart_team_t        * newteam)
{
  MPI_Comm    comm;
  MPI_Comm    subcomm;
  MPI_Win     win;
  dart_team_t max_teamid = -1;

  *newteam = DART_TEAM_NULL;

  if (group == NULL) {
    DART_LOG_ERROR("Invalid group argument: %p", group);
    return DART_ERR_INVAL;
  }


  if (group->mpi_group == MPI_GROUP_NULL) {
    return DART_OK;
  }


  dart_team_data_t *parent_team_data = dart_adapt_teamlist_get(teamid);
  if (parent_team_data == NULL) {
    DART_LOG_ERROR("Invalid team argument: %d", teamid);
    return DART_ERR_INVAL;
  }
  comm = parent_team_data->comm;
  subcomm = MPI_COMM_NULL;

  MPI_Comm_create(comm, group->mpi_group, &subcomm);

  /* Get the maximum next_availteamid among all the units belonging to
   * the parent team specified by 'teamid'. */
  MPI_Allreduce(
    &dart_next_availteamid,
    &max_teamid,
    1,
    MPI_INT16_T,
    MPI_MAX,
    comm);
  dart_next_availteamid = max_teamid + 1;

  if (subcomm != MPI_COMM_NULL) {
    dart_ret_t result = dart_adapt_teamlist_alloc(max_teamid);
    if (result != DART_OK) {
      return DART_ERR_OTHER;
    }
    /* max_teamid is thought to be the new created team ID. */
    *newteam = max_teamid;
    dart_team_data_t *team_data = dart_adapt_teamlist_get(max_teamid);
    team_data->comm = subcomm;
    MPI_Win_create_dynamic(MPI_INFO_NULL, subcomm, &win);
    team_data->window = win;

#if !defined(DART_MPI_DISABLE_SHARED_WINDOWS)
    dart_allocate_shared_comm(team_data);
#endif
    MPI_Win_lock_all(0, win);
    DART_LOG_DEBUG("TEAMCREATE - create team %d from parent team %d",
                   *newteam, teamid);
    DART_LOG_TRACE("TEAMCREATE - team:%d comm:%p win:%p subcomm:%p",
                   *newteam, team_data->comm, team_data->window, subcomm);
  }

  return DART_OK;
}

dart_ret_t dart_team_destroy(
  dart_team_t * teamid)
{
  MPI_Comm    comm;
  MPI_Win     win;

  DART_LOG_DEBUG("dart_team_destroy() teamid:%d", *teamid);

  if (*teamid == DART_TEAM_NULL) {
    return DART_OK;
  }

  dart_team_data_t *team_data = dart_adapt_teamlist_get(*teamid);
  if (team_data == NULL) {
    return DART_ERR_INVAL;
  }

  comm = team_data->comm;

  // free(dart_unit_mapping[index]);

  // MPI_Win_free (&(sharedmem_win_list[index]));
#if !defined(DART_MPI_DISABLE_SHARED_WINDOWS)
  free(team_data->sharedmem_tab);
#endif
  win = team_data->window;
  MPI_Win_unlock_all(win);
  MPI_Win_free(&win);

  /* -- Release the communicator associated with teamid -- */
  MPI_Comm_free(&comm);

  dart_adapt_teamlist_dealloc(*teamid);

  DART_LOG_DEBUG("dart_team_destroy > teamid:%d", *teamid);

  *teamid = DART_TEAM_NULL;

  return DART_OK;
}


dart_ret_t dart_team_clone(dart_team_t team, dart_team_t *newteam)
{
  dart_group_t group;
  dart_team_get_group(team, &group);
  dart_ret_t ret = dart_team_create(team, group, newteam);
  dart_group_destroy(&group);
  return ret;
}

dart_ret_t dart_myid(dart_global_unit_t *unitid)
{
  if (dart_initialized()) {
    MPI_Comm_rank(MPI_COMM_WORLD, &(unitid->id));
  } else {
    unitid->id = -1;
  }
  return DART_OK;
}

dart_ret_t dart_size(size_t *size)
{
  int s;
  MPI_Comm_size (DART_COMM_WORLD, &s);
  (*size) = s;
  return DART_OK;
}

dart_ret_t dart_team_myid(
  dart_team_t        teamid,
  dart_team_unit_t * unitid)
{
  if (teamid == DART_TEAM_NULL) {
    return DART_ERR_INVAL;
  }
  dart_team_data_t *team_data = dart_adapt_teamlist_get(teamid);
  if (team_data == NULL)
  {
    return DART_ERR_INVAL;
  }
  MPI_Comm_rank(team_data->comm, &(unitid->id));

  return DART_OK;
}

dart_ret_t dart_team_size(
  dart_team_t   teamid,
  size_t      * size)
{
  if (teamid == DART_TEAM_NULL) {
    return DART_ERR_INVAL;
  }

  dart_team_data_t *team_data = dart_adapt_teamlist_get(teamid);

  if (team_data == NULL) {
    return DART_ERR_INVAL;
  }

  // TODO: This should be a local operation.
  //       Team sizes could be cached and updated in dart_team_create.
  int s;
  MPI_Comm_size(team_data->comm, &s);
  (*size) = s;
  return DART_OK;
}

dart_ret_t dart_team_unit_l2g(
  dart_team_t          teamid,
  dart_team_unit_t     localid,
  dart_global_unit_t * globalid)
{
#if 0
  dart_unit_t *unitids;
  int size;
  int i = 0;
  dart_group_t group;
  dart_team_get_group (teamid, &group);
  MPI_Group_size (group.mpi_group, &size);
  if (localid >= size)
  {
    DART_LOG_ERROR ("Invalid localid input");
    return DART_ERR_INVAL;
  }
  unitids = (dart_unit_t*)malloc (sizeof(dart_unit_t) * size);
  dart_group_getmembers (&group, unitids);

  /* The unitids array is arranged in ascending order. */
  *globalid = unitids[localid];
//  printf ("globalid is %d\n", *globalid);
  return DART_OK;
#endif

  int size;
  dart_group_t group;

  if (globalid == NULL) {
    return DART_ERR_INVAL;
  }

  *globalid = DART_UNDEFINED_GLOBAL_UNIT_ID;

  dart_team_get_group (teamid, &group);
  if (group == NULL) {
    DART_LOG_ERROR("Unknown teamid: %i", teamid);
    return DART_ERR_INVAL;
  }
  MPI_Group_size (group->mpi_group, &size);

  if (localid.id >= size) {
    dart_group_destroy(&group);
    DART_LOG_ERROR ("Invalid localid input: %d", localid.id);
    return DART_ERR_INVAL;
  }
  if (teamid == DART_TEAM_ALL) {
    globalid->id = localid.id;
  }
  else {
    MPI_Group group_all;
    MPI_Comm_group(DART_COMM_WORLD, &group_all);
    MPI_Group_translate_ranks(
      group->mpi_group,
      1,
      &(localid.id),
      group_all,
      &(globalid->id));
  }
  dart_group_destroy(&group);

  return DART_OK;
}

dart_ret_t dart_team_unit_g2l(
  dart_team_t          teamid,
  dart_global_unit_t   globalid,
  dart_team_unit_t   * localid)
{
#if 0
  dart_unit_t *unitids;
  int size;
  int i;
  dart_group_t group;
  dart_team_get_group (teamid, &group);
  MPI_Group_size (group.mpi_group, &size);
  unitids = (dart_unit_t *)malloc (sizeof (dart_unit_t) * size);

  dart_group_getmembers (&group, unitids);


  for (i = 0; (i < size) && (unitids[i] < globalid); i++);

  if ((i == size) || (unitids[i] > globalid))
  {
    *localid = -1;
    return DART_OK;
  }

  *localid = i;
  return DART_OK;
#endif
  if (localid == NULL) {
    return DART_ERR_INVAL;
  }
  if(teamid == DART_TEAM_ALL) {
    localid->id = globalid.id;
  }
  else {
    dart_group_t group;
    MPI_Group group_all;
    dart_team_get_group(teamid, &group);
    if (group == NULL) {
      DART_LOG_ERROR("Invalid teamid: %i", teamid);
      return DART_ERR_INVAL;
    }
    MPI_Comm_group(DART_COMM_WORLD, &group_all);
    MPI_Group_translate_ranks(
      group_all,
      1,
      &(globalid.id),
      group->mpi_group,
      &(localid->id));
    dart_group_destroy(&group);
  }
  return DART_OK;
}<|MERGE_RESOLUTION|>--- conflicted
+++ resolved
@@ -47,18 +47,6 @@
 dart_ret_t dart_group_destroy(
   dart_group_t *group)
 {
-<<<<<<< HEAD
-
-  if (group == NULL) {
-    DART_LOG_ERROR("Invalid group argument: %p -> %p",
-                   group, (group) ? (void*)*group : (void*)group);
-    return DART_ERR_INVAL;
-  }
-
-  struct dart_group_struct** g = group;
-
-  if (*g != NULL) {
-=======
   if (group == NULL) {
     DART_LOG_ERROR("Invalid group argument");
     return DART_ERR_INVAL;
@@ -66,18 +54,10 @@
 
   if (*group != NULL) {
     struct dart_group_struct** g = group;
->>>>>>> be1d888e
     if ((*g)->mpi_group != MPI_GROUP_NULL) {
       MPI_Group_free(&(*g)->mpi_group);
       (*g)->mpi_group = MPI_GROUP_NULL;
     }
-<<<<<<< HEAD
-    free(*g);
-    *g = NULL;
-  }
-=======
->>>>>>> be1d888e
-
     free(*g);
     *g = NULL;
   }
