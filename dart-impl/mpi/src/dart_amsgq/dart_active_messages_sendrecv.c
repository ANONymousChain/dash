#include <stdlib.h>
#include <unistd.h>
#include <mpi.h>
#include <errno.h>
#include <pthread.h>
#include <stdbool.h>
#include <stddef.h>

#include <dash/dart/base/mutex.h>
#include <dash/dart/base/logging.h>
#include <dash/dart/base/assert.h>
#include <dash/dart/if/dart_active_messages.h>
#include <dash/dart/if/dart_communication.h>
#include <dash/dart/if/dart_globmem.h>
#include <dash/dart/mpi/dart_team_private.h>
#include <dash/dart/mpi/dart_globmem_priv.h>
#include <dash/dart/mpi/dart_active_messages_priv.h>


// 100*512B (512KB) receives posted by default
//#define DEFAULT_MSG_SIZE 256
//#define NUM_MSG 100

static int amsgq_mpi_tag = 10001;


struct dart_amsgq_impl_data {
  MPI_Request *recv_reqs;
  char *      *recv_bufs;
  MPI_Request *send_reqs;
  char *      *send_bufs;
  int         *recv_outidx;
  int         *send_outidx;
  int          send_tailpos;
  size_t       msg_size;
  int          msg_count;
  dart_team_t  team;
  MPI_Comm     comm;
  dart_mutex_t send_mutex;
  dart_mutex_t processing_mutex;
  int          my_rank;
  int          tag;
};

struct dart_amsg_header {
  dart_task_action_t fn;
  dart_global_unit_t remote;
  uint32_t           data_size;
};

static dart_ret_t
amsgq_test_sendreqs_unsafe(struct dart_amsgq_impl_data* amsgq)
{
  int outcount;
  MPI_Testsome(
    amsgq->send_tailpos, amsgq->send_reqs, &outcount,
    amsgq->send_outidx, MPI_STATUSES_IGNORE);
  DART_LOG_TRACE("  MPI_Testsome: send_tailpos %d, outcount %d",
                 amsgq->send_tailpos, outcount);
  if (outcount > 0) {
    if (outcount == amsgq->send_tailpos) {
      // all messages have finished --> nothing to be done
      amsgq->send_tailpos = 0;
      DART_LOG_TRACE("  All send messages finished");
    } else {
#if 0
      printf("  Finished requests: ");
      for (int outidx = 0; outidx < outcount; ++outidx) {
        printf("%d ", amsgq->send_outidx[outidx]);
      }
      printf("\n");
#endif
      // move requests from the back to the free spots
      int back_pos = amsgq->msg_count - 1;
      for (int outidx = 0; outidx < outcount; ++outidx) {
        int done_idx = amsgq->send_outidx[outidx];
        DART_LOG_TRACE("  outidx %d -> done_idx %d", outidx, done_idx);
        while (back_pos > done_idx &&
                amsgq->send_reqs[back_pos] == MPI_REQUEST_NULL) back_pos--;
        if (done_idx >= back_pos) {
          // we met in the middle
          break;
        }

        DART_LOG_TRACE("  Moving back_pos %d to done_idx %d", back_pos, done_idx);
        // copy the request and buffer to the front
        amsgq->send_reqs[done_idx]  = amsgq->send_reqs[back_pos];
        amsgq->send_reqs[back_pos] = MPI_REQUEST_NULL;
        char *tmp = amsgq->send_bufs[done_idx];
        amsgq->send_bufs[done_idx]  = amsgq->send_bufs[back_pos];
        amsgq->send_bufs[back_pos] = tmp;
        back_pos--;
      }
      amsgq->send_tailpos -= outcount;
    }
    DART_LOG_TRACE("  send_tailpos: %d", amsgq->send_tailpos);
  } else {
    // come back later
    return DART_ERR_AGAIN;
  }
  return DART_OK;
}

static
dart_ret_t
dart_amsg_sendrecv_openq(
  size_t         msg_size,
  size_t         msg_count,
  dart_team_t    team,
  struct dart_amsgq_impl_data** queue)
{
  *queue = NULL;

  dart_team_data_t *team_data = dart_adapt_teamlist_get(team);
  if (team_data == NULL) {
    DART_LOG_ERROR("dart_gptr_getaddr ! Unknown team %i", team);
    return DART_ERR_INVAL;
  }
  struct dart_amsgq_impl_data* res = calloc(1, sizeof(*res));
  res->team = team;
  res->comm = team_data->comm;
  dart__base__mutex_init(&res->send_mutex);
  dart__base__mutex_init(&res->processing_mutex);
  res->msg_size = sizeof(struct dart_amsg_header) + msg_size;
  res->msg_count   = msg_count;
  res->send_bufs   = malloc(msg_count*sizeof(*res->send_bufs));
  res->send_reqs   = malloc(msg_count*sizeof(*res->send_reqs));
  res->recv_bufs   = malloc(msg_count*sizeof(*res->recv_bufs));
  res->recv_reqs   = malloc(msg_count*sizeof(*res->recv_reqs));
  res->recv_outidx = malloc(msg_count*sizeof(*res->recv_outidx));
  res->send_outidx = malloc(msg_count*sizeof(*res->send_outidx));
  MPI_Comm_dup(team_data->comm, &res->comm);
  MPI_Comm_rank(res->comm, &res->my_rank);

  res->tag = amsgq_mpi_tag++;

  // post receives
  for (int i = 0; i < msg_count; ++i) {
    res->recv_bufs[i] = malloc(res->msg_size);
    MPI_Irecv(
      res->recv_bufs[i],
      res->msg_size,
      MPI_BYTE,
      MPI_ANY_SOURCE,
      res->tag,
      res->comm,
      &res->recv_reqs[i]);
    res->send_bufs[i] = malloc(res->msg_size);
    res->send_reqs[i] = MPI_REQUEST_NULL;
  }

  MPI_Barrier(res->comm);

  *queue = res;

  return DART_OK;
}

static
dart_ret_t
dart_amsg_sendrecv_trysend(
  dart_team_unit_t              target,
  struct dart_amsgq_impl_data * amsgq,
  dart_task_action_t            fn,
  const void                  * data,
  size_t                        data_size)
{
  dart_global_unit_t unitid;
  uint64_t msg_size = sizeof(struct dart_amsg_header) + data_size;

  DART_ASSERT(msg_size <= amsgq->msg_size);

  dart__base__mutex_lock(&amsgq->send_mutex);

  dart_task_action_t remote_fn_ptr = fn;

  dart_myid(&unitid);


  DART_ASSERT(amsgq->send_tailpos <= amsgq->msg_count);

  // search for a free handle if necessary
  if (amsgq->send_tailpos == amsgq->msg_count) {
    int ret = amsgq_test_sendreqs_unsafe(amsgq);
    if (ret != DART_OK) {
      dart__base__mutex_unlock(&amsgq->send_mutex);
      return ret;
    }
  }
  int idx = amsgq->send_tailpos++;
  DART_LOG_TRACE("Send request idx: %d", idx);

  struct dart_amsg_header header;
  header.remote = unitid;
  header.fn = remote_fn_ptr;
  header.data_size = data_size;

  char *sendbuf = amsgq->send_bufs[idx];

  memcpy(sendbuf, &header, sizeof(header));
  memcpy(sendbuf + sizeof(header), data, data_size);

  int ret = MPI_Issend(
              sendbuf, amsgq->msg_size,
              MPI_BYTE, target.id, amsgq->tag, amsgq->comm,
              &amsgq->send_reqs[idx]);

  dart__base__mutex_unlock(&amsgq->send_mutex);

  if (ret != MPI_SUCCESS) {
    DART_LOG_ERROR("Failed to send active message to unit %i", target.id);
    return DART_ERR_AGAIN;
  }

  DART_LOG_INFO("Sent message of size %zu with payload %zu to unit %i",
                    msg_size, data_size, target.id);

  return DART_OK;
}

static dart_ret_t
amsg_process_sendrecv_internal(
  struct dart_amsgq_impl_data* amsgq,
  bool                         blocking)
{
  uint64_t num_msg;

  if (!blocking) {
    dart_ret_t ret = dart__base__mutex_trylock(&amsgq->processing_mutex);
    if (ret != DART_OK) {
      return DART_ERR_AGAIN;
    }
  } else {
    dart__base__mutex_lock(&amsgq->processing_mutex);
  }
#if 0
  // process outgoing messages if necessary
  if (amsgq->send_tailpos > 0 &&
    dart__base__mutex_trylock(&amsgq->send_mutex) == DART_OK) {
    amsgq_test_sendreqs_unsafe(amsgq);
    dart__base__mutex_unlock(&amsgq->send_mutex);
  }
#endif
  do {
    num_msg = 0;
    int outcount = 0;
    MPI_Testsome(
      amsgq->msg_count, amsgq->recv_reqs, &outcount,
      amsgq->recv_outidx, MPI_STATUSES_IGNORE);
    if (outcount > 0) {
      DART_LOG_INFO("MPI_Testsome: %d/%d incoming messages available\n",
                    outcount, amsgq->msg_count);
    }
    for (int i = 0; i < outcount; ++i) {
      // pick the message
      int   idx  = amsgq->recv_outidx[i];
      char *dbuf = amsgq->recv_bufs[idx];
      // unpack the message
      struct dart_amsg_header *header = (struct dart_amsg_header *)dbuf;
      void                    *data   = dbuf + sizeof(struct dart_amsg_header);

      // invoke the message
      DART_LOG_INFO("Invoking active message %p from %i on data %p of size %d",
                    header->fn,
                    header->remote.id,
                    data,
                    header->data_size);

      header->fn(data);

      // repost the recv
      MPI_Irecv(
        amsgq->recv_bufs[idx], amsgq->msg_size, MPI_BYTE,
        MPI_ANY_SOURCE, amsgq->tag,
        amsgq->comm, &amsgq->recv_reqs[idx]);

      ++num_msg;
    }

    // repeat until we do not find messages anymore
  } while (blocking && num_msg > 0);
  dart__base__mutex_unlock(&amsgq->processing_mutex);
  return DART_OK;
}

static
dart_ret_t
dart_amsg_sendrecv_process(struct dart_amsgq_impl_data* amsgq)
{
  return amsg_process_sendrecv_internal(amsgq, false);
}

static
dart_ret_t
dart_amsg_sendrevc_process_blocking(
  struct dart_amsgq_impl_data* amsgq,
  dart_team_t                  team)
{
  MPI_Request req = MPI_REQUEST_NULL;

  dart_team_data_t *team_data = dart_adapt_teamlist_get(team);
  if (team_data == NULL) {
    DART_LOG_ERROR("dart_gptr_getaddr ! Unknown team %i", team);
    return DART_ERR_INVAL;
  }

  int         barrier_flag = 0;
  int         send_flag = 0;
  do {
    amsg_process_sendrecv_internal(amsgq, true);
    if (req != MPI_REQUEST_NULL) {
      MPI_Test(&req, &barrier_flag, MPI_STATUS_IGNORE);
      if (barrier_flag) {
        DART_LOG_DEBUG("Finished blocking processing of messages!");
      }
    }
    if (!send_flag) {
      MPI_Testall(amsgq->send_tailpos, amsgq->send_reqs,
                  &send_flag, MPI_STATUSES_IGNORE);
      if (send_flag) {
        DART_LOG_DEBUG("MPI_Testall: all %d sent active messages completed!",
                       amsgq->send_tailpos);
        amsgq->send_tailpos = 0;
        MPI_Ibarrier(team_data->comm, &req);
      }
    }
<<<<<<< HEAD
  } while (!barrier_flag && !send_flag);
  MPI_Barrier(team_data->comm);
=======
  } while (!barrier_flag);
>>>>>>> 7cd101af
  amsg_process_sendrecv_internal(amsgq, true);
  // final synchronization
  MPI_Barrier(team_data->comm);
  return DART_OK;
}

static
dart_ret_t
dart_amsg_sendrecv_closeq(struct dart_amsgq_impl_data* amsgq)
{

  MPI_Comm_free(&amsgq->comm);

  if (amsgq->send_tailpos > 0) {
    DART_LOG_INFO("Waiting for %d active messages to complete",
                  amsgq->send_tailpos);
    MPI_Waitall(amsgq->msg_count, amsgq->send_reqs, MPI_STATUSES_IGNORE);
  }

  int outcount = 0;
  MPI_Testsome(
    amsgq->msg_count, amsgq->recv_reqs, &outcount,
    amsgq->recv_outidx, MPI_STATUSES_IGNORE);

  if (outcount) {
    DART_LOG_WARN("Cowardly refusing to invoke %d unhandled incoming active "
                  "messages upon shutdown!", outcount);
  }


  for (int i = 0; i < amsgq->msg_count; ++i) {
    if (amsgq->recv_reqs[i] != MPI_REQUEST_NULL) {
      MPI_Cancel(&amsgq->recv_reqs[i]);
    }
    free(amsgq->recv_bufs[i]);
    free(amsgq->send_bufs[i]);
  }

  free(amsgq->recv_bufs);
  free(amsgq->send_bufs);
  free(amsgq->recv_reqs);
  free(amsgq->send_reqs);
  free(amsgq->recv_outidx);
  free(amsgq->send_outidx);

  dart__base__mutex_destroy(&amsgq->send_mutex);
  dart__base__mutex_destroy(&amsgq->processing_mutex);

  free(amsgq);

  return DART_OK;
}


/**
 * Flush messages that were sent using \c dart_amsg_buffered_send.
 */
static
dart_ret_t
dart_amsg_sendrecv_flush_buffer(struct dart_amsgq_impl_data* amsgq)
{
  dart__base__mutex_lock(&amsgq->send_mutex);
  MPI_Waitall(amsgq->msg_count, amsgq->send_reqs, MPI_STATUSES_IGNORE);
  amsgq->msg_count = 0;
  dart__base__mutex_unlock(&amsgq->send_mutex);
  return DART_OK;
}

/**
 * Buffer the active message until it is sent out using \c dart_amsg_flush_buffer.
 */
static
dart_ret_t
dart_amsg_sendrecv_buffered_send(
  dart_team_unit_t              target,
  struct dart_amsgq_impl_data * amsgq,
  dart_task_action_t            fn,
  const void                  * data,
  size_t                        data_size)
{
  return dart_amsg_sendrecv_trysend(target, amsgq, fn, data, data_size);
}


dart_ret_t dart_amsg_sendrecv_init(dart_amsgq_impl_t* impl)
{
  impl->openq   = dart_amsg_sendrecv_openq;
  impl->closeq  = dart_amsg_sendrecv_closeq;
  impl->bsend   = dart_amsg_sendrecv_buffered_send;
  impl->flush   = dart_amsg_sendrecv_flush_buffer;
  impl->trysend = dart_amsg_sendrecv_trysend;
  impl->process = dart_amsg_sendrecv_process;
  impl->process_blocking = dart_amsg_sendrevc_process_blocking;
  return DART_OK;
}

<|MERGE_RESOLUTION|>--- conflicted
+++ resolved
@@ -324,12 +324,8 @@
         MPI_Ibarrier(team_data->comm, &req);
       }
     }
-<<<<<<< HEAD
   } while (!barrier_flag && !send_flag);
   MPI_Barrier(team_data->comm);
-=======
-  } while (!barrier_flag);
->>>>>>> 7cd101af
   amsg_process_sendrecv_internal(amsgq, true);
   // final synchronization
   MPI_Barrier(team_data->comm);
