/*
 * Buddy allocator to be used with externally allocated blocks.
 *
 * The main use for this allocator is \c dart_memalloc where a
 * fixed-size pre-allocated shared window is used to facilitate
 * shared-memory optimizations.
 *
 * The code was taken from https://github.com/cloudwu/buddy and
 * the right to use it has been kindly granted by the author.
 *
 */

#include <dash/dart/mpi/dart_mem.h>
#include <dash/dart/base/mutex.h>

/* For PRIu64, uint64_t in printf */
#define __STDC_FORMAT_MACROS
#include <inttypes.h>

#define NODE_UNUSED 0
#define NODE_USED 1
#define NODE_SPLIT 2
#define NODE_FULL 3

struct dart_buddy {
<<<<<<< HEAD
=======
  dart_mutex_t mutex;
>>>>>>> 9befaefc
  int level;
  uint8_t tree[1];
};

<<<<<<< HEAD
=======
/* Help to do memory management work for local allocation/free */
char* dart_mempool_localalloc;
struct dart_buddy  *  dart_localpool;

>>>>>>> 9befaefc
struct dart_buddy *
dart_buddy_new(int level)
{
	int size = 1 << level;
	struct dart_buddy * self =
    malloc(sizeof(struct dart_buddy) + sizeof(uint8_t) * (size * 2 - 2));
	self->level = level;
	memset(self->tree, NODE_UNUSED, size * 2 - 1);
	dart_mutex_init(&self->mutex);
	return self;
}

void
dart_buddy_delete(struct dart_buddy * self) {
  dart_mutex_destroy(&self->mutex);
	free(self);
}

static inline int
is_pow_of_2(uint32_t x) {
	return !(x & (x - 1));
}

static inline size_t
next_pow_of_2(size_t x) {
	if (is_pow_of_2(x))
		return x;
	x |= x >> 1;
	x |= x >> 2;
	x |= x >> 4;
	x |= x >> 8;
	x |= x >> 16;
  if (sizeof(size_t) > 4) {
    /* to avoid compiler warning on 32-bit targets */
	  x |= x >> (8 * sizeof(size_t) / 2);
  }
	return x + 1;
}

static inline uint64_t
_index_offset(int index, int level, int max_level) {
	return ((index + 1) - (1 << level)) << (max_level - level);
}

static void
_mark_parent(struct dart_buddy * self, int index) {
	for (;;) {
		int buddy = index - 1 + (index & 1) * 2;
		if (buddy > 0 && (self->tree[buddy] == NODE_USED ||
        self->tree[buddy] == NODE_FULL)) {
			index = (index + 1) / 2 - 1;
			self->tree[index] = NODE_FULL;
		}
		else {
			return;
		}
	}
}

uint64_t
dart_buddy_alloc(struct dart_buddy * self, size_t s) {
	int size;
	if (s == 0) {
		size = 1;
	}
	else {
		size = (int)next_pow_of_2(s);
	}
	int length = 1 << self->level;

	if (size > length)
		return -1;

	int index = 0;
	int level = 0;

	dart_mutex_lock(&self->mutex);

	while (index >= 0) {
		if (size == length) {
			if (self->tree[index] == NODE_UNUSED) {
				self->tree[index] = NODE_USED;
				_mark_parent(self, index);
			  dart_mutex_unlock(&self->mutex);
				return _index_offset(index, level, self->level);
			}
		}
		else {
			// size < length
			switch (self->tree[index]) {
			case NODE_USED:
			case NODE_FULL:
				break;
			case NODE_UNUSED:
				// split first
				self->tree[index] = NODE_SPLIT;
				self->tree[index * 2 + 1] = NODE_UNUSED;
				self->tree[index * 2 + 2] = NODE_UNUSED;
				// intentional fall-through (?)
			default:
				index = index * 2 + 1;
				length /= 2;
				level++;
				continue;
			}
		}
		if (index & 1) {
			++index;
			continue;
		}
		for (;;) {
			level--;
			length *= 2;
			index = (index + 1) / 2 - 1;
			if (index < 0)
			  dart_mutex_unlock(&self->mutex);
				return -1;
			if (index & 1) {
				++index;
				break;
			}
		}
	}

  dart_mutex_unlock(&self->mutex);
	return -1;
}

static void
_combine(struct dart_buddy * self, int index) {
	for (;;) {
		int buddy = index - 1 + (index & 1) * 2;
		if (buddy < 0 || self->tree[buddy] != NODE_UNUSED) {
			self->tree[index] = NODE_UNUSED;
			while (((index = (index + 1) / 2 - 1) >= 0) &&
             self->tree[index] == NODE_FULL){
				self->tree[index] = NODE_SPLIT;
			}
			return;
		}
		index = (index + 1) / 2 - 1;
	}
}

int dart_buddy_free(struct dart_buddy * self, uint64_t offset)
{
	int      length = 1 << self->level;
	uint64_t left   = 0;
	int      index  = 0;

	if (offset >= (uint64_t)length) {
		assert(offset < (uint64_t)length);
		return -1;
	}

  dart_mutex_lock(&self->mutex);
	for (;;) {
		switch (self->tree[index]) {
		case NODE_USED:
			if (offset != left){
				assert (offset == left);
			  dart_mutex_unlock(&self->mutex);
				return -1;
			}
			_combine(self, index);
		  dart_mutex_unlock(&self->mutex);
			return 0;
		case NODE_UNUSED:
			assert (0);
		  dart_mutex_unlock(&self->mutex);
			return -1;
		default:
			length /= 2;
			if (offset < left + length) {
				index = index * 2 + 1;
			}
			else {
				left += length;
				index = index * 2 + 2;
			}
			break;
		}
	}

  dart_mutex_unlock(&self->mutex);
  // TODO: is this ever reached?
	return -1;
}

int buddy_size(struct dart_buddy * self, uint64_t offset)
{
	uint64_t left   = 0;
	int      length = 1 << self->level;
	int      index  = 0;

  assert(offset < (uint64_t)length);

	for (;;) {
		switch (self->tree[index]) {
		case NODE_USED:
			assert(offset == left);
			return length;
		case NODE_UNUSED:
			assert(0);
			return length;
		default:
			length /= 2;
			if (offset < left + length) {
				index = index * 2 + 1;
			}
			else {
				left += length;
				index = index * 2 + 2;
			}
			break;
		}
	}

  // TODO: is this ever reached?
	return -1;
}

static void
_dump(struct dart_buddy * self, int index, int level) {
	switch (self->tree[index]) {
	case NODE_UNUSED:
		printf("(%"PRIu64":%d)",
           _index_offset(index, level, self->level),
           1 << (self->level - level));
		break;
	case NODE_USED:
		printf("[%"PRIu64":%d]",
           _index_offset(index, level, self->level),
           1 << (self->level - level));
		break;
	case NODE_FULL:
		printf("{");
		_dump(self, index * 2 + 1, level + 1);
		_dump(self, index * 2 + 2, level + 1);
		printf("}");
		break;
	default:
		printf("(");
		_dump(self, index * 2 + 1, level + 1);
		_dump(self, index * 2 + 2, level + 1);
		printf(")");
		break;
	}
}

void buddy_dump(struct dart_buddy * self) {
	_dump(self, 0, 0);
	printf("\n");
}<|MERGE_RESOLUTION|>--- conflicted
+++ resolved
@@ -23,21 +23,15 @@
 #define NODE_FULL 3
 
 struct dart_buddy {
-<<<<<<< HEAD
-=======
   dart_mutex_t mutex;
->>>>>>> 9befaefc
   int level;
   uint8_t tree[1];
 };
 
-<<<<<<< HEAD
-=======
 /* Help to do memory management work for local allocation/free */
 char* dart_mempool_localalloc;
 struct dart_buddy  *  dart_localpool;
 
->>>>>>> 9befaefc
 struct dart_buddy *
 dart_buddy_new(int level)
 {
