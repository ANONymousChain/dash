/**
 * \file dart_globmem.c
 *
 * Implementation of all the related global pointer operations
 *
 * All the following functions are implemented with the underlying *MPI-3*
 * one-sided runtime system.
 */

#include <dash/dart/base/logging.h>
#include <dash/dart/base/atomic.h>

#include <dash/dart/if/dart_types.h>
#include <dash/dart/if/dart_globmem.h>
#include <dash/dart/if/dart_team_group.h>

#include <dash/dart/mpi/dart_communication_priv.h>
#include <dash/dart/mpi/dart_mpi_util.h>
#include <dash/dart/mpi/dart_mem.h>
#include <dash/dart/mpi/dart_team_private.h>
#include <dash/dart/mpi/dart_segment.h>

#include <stdio.h>
#include <mpi.h>

/* For PRIu64, uint64_t in printf */
#define __STDC_FORMAT_MACROS
#include <inttypes.h>

/**
 * TODO: add this window to the team_data for DART_TEAM_ALL as segment 0.
 */
MPI_Win dart_win_local_alloc;
#if !defined(DART_MPI_DISABLE_SHARED_WINDOWS)
MPI_Win dart_sharedmem_win_local_alloc;
char** dart_sharedmem_local_baseptr_set;
#endif

dart_ret_t dart_gptr_getaddr(const dart_gptr_t gptr, void **addr)
{
  int16_t seg_id = gptr.segid;
  uint64_t offset = gptr.addr_or_offs.offset;
  dart_team_unit_t myid;
  dart_team_myid(gptr.teamid, &myid);

  dart_team_data_t *team_data = dart_adapt_teamlist_get(gptr.teamid);
  if (team_data == NULL) {
    DART_LOG_ERROR("dart_gptr_getaddr ! Unknown team %i", gptr.teamid);
    return DART_ERR_INVAL;
  }

  if (myid.id == gptr.unitid) {
    if (seg_id != DART_SEGMENT_LOCAL) {
      if (dart_segment_get_selfbaseptr(&team_data->segdata, seg_id, (char **)addr) != DART_OK) {
        DART_LOG_ERROR("dart_gptr_getaddr ! Unknown segment %i", seg_id);
        return DART_ERR_INVAL;
      }

      *addr = offset + (char *)(*addr);
    } else {
      *addr = offset + dart_mempool_localalloc;
    }
  } else {
    *addr = NULL;
  }
  return DART_OK;
}


/**
 * TODO: Put this in the header file to allow inlining?
 */
dart_ret_t dart_gptr_incaddr(dart_gptr_t *gptr, int64_t offs)
{
  gptr->addr_or_offs.offset += offs;
  return DART_OK;
}


dart_ret_t dart_gptr_setaddr(dart_gptr_t* gptr, void* addr)
{
  int16_t seg_id = gptr->segid;
  /* The modification to addr is reflected in the fact that modifying
   * the offset.
   */

  dart_team_data_t *team_data = dart_adapt_teamlist_get(gptr->teamid);
  if (team_data == NULL) {
    DART_LOG_ERROR("dart_gptr_setaddr ! Unknown team %i", gptr->teamid);
    return DART_ERR_INVAL;
  }

  if (seg_id != DART_SEGMENT_LOCAL) {
    char * addr_base;
    if (dart_segment_get_selfbaseptr(&team_data->segdata, seg_id, &addr_base) != DART_OK) {
      DART_LOG_ERROR("dart_gptr_setaddr ! Unknown segment %i", seg_id);
      return DART_ERR_INVAL;
    }
    gptr->addr_or_offs.offset = (char *)addr - addr_base;
  } else {
    gptr->addr_or_offs.offset = (char *)addr - dart_mempool_localalloc;
  }
  return DART_OK;
}

/**
 * TODO: Put this in the header file to allow inlining?
 */
dart_ret_t dart_gptr_setunit(dart_gptr_t *gptr, dart_team_unit_t unit)
{
  gptr->unitid = unit.id;
  return DART_OK;
}

dart_ret_t dart_gptr_getflags(dart_gptr_t gptr, uint16_t *flags)
{
  *flags = 0;

  dart_team_data_t *team_data = dart_adapt_teamlist_get(gptr.teamid);
  if (team_data == NULL) {
    DART_LOG_ERROR("dart_gptr_getflags ! Unknown team %i", gptr.teamid);
    return DART_ERR_INVAL;
  }

  return dart_segment_get_flags(&team_data->segdata, gptr.segid, flags);
}

dart_ret_t dart_gptr_setflags(dart_gptr_t *gptr, uint16_t flags)
{
  dart_team_data_t *team_data = dart_adapt_teamlist_get(gptr->teamid);
  if (team_data == NULL) {
    DART_LOG_ERROR("dart_gptr_setflags ! Unknown team %i", gptr->teamid);
    return DART_ERR_INVAL;
  }

  dart_ret_t ret = dart_segment_set_flags(&team_data->segdata, gptr->segid, flags);

  if (ret != DART_OK) {
    return ret;
  }

  gptr->flags = (flags & 0xFF);
  return DART_OK;
}


dart_ret_t dart_memalloc(
  size_t            nelem,
  dart_datatype_t   dtype,
  dart_gptr_t     * gptr)
{
  size_t      nbytes = nelem * dart_mpi_sizeof_datatype(dtype);
  dart_global_unit_t unitid;
  dart_myid(&unitid);
  gptr->unitid  = unitid.id;
  gptr->segid   = DART_SEGMENT_LOCAL; /* For local allocation, the segid is marked as '0'. */
  gptr->teamid  = DART_TEAM_ALL;      /* Locally allocated gptr belong to the global team. */
  gptr->addr_or_offs.offset = dart_buddy_alloc(dart_localpool, nbytes);
  if (gptr->addr_or_offs.offset == (uint64_t)(-1)) {
    DART_LOG_ERROR("dart_memalloc: Out of bounds "
                   "(dart_buddy_alloc %zu bytes): global memory exhausted",
                   nbytes);
    *gptr = DART_GPTR_NULL;
    return DART_ERR_OTHER;
  }
  DART_LOG_DEBUG("dart_memalloc: local alloc nbytes:%lu offset:%"PRIu64"",
                 nbytes, gptr->addr_or_offs.offset);
  return DART_OK;
}

dart_ret_t dart_memfree (dart_gptr_t gptr)
{
  if (gptr.segid != DART_SEGMENT_LOCAL) {
    DART_LOG_ERROR("dart_memfree: invalid segment id: %d", gptr.segid);
    return DART_ERR_INVAL;
  }

  if (dart_buddy_free(dart_localpool, gptr.addr_or_offs.offset) == -1) {
    DART_LOG_ERROR("dart_memfree: invalid local global pointer: "
                   "invalid offset: %"PRIu64"",
                   gptr.addr_or_offs.offset);
    return DART_ERR_INVAL;
  }
  DART_LOG_DEBUG("dart_memfree: local free, gptr.unitid:%2d offset:%"PRIu64"",
                 gptr.unitid, gptr.addr_or_offs.offset);
  return DART_OK;
}

dart_ret_t
dart_team_memalloc_aligned(
  dart_team_t       teamid,
  size_t            nelem,
  dart_datatype_t   dtype,
  dart_gptr_t     * gptr)
{
  char * sub_mem;
  dart_unit_t gptr_unitid = 0; // the team-local ID 0 has the beginning
  int         dtype_size  = dart_mpi_sizeof_datatype(dtype);
  MPI_Aint    nbytes      = nelem * dtype_size;
  char     ** baseptr_set = NULL;
  size_t      team_size;
  MPI_Win     sharedmem_win = MPI_WIN_NULL;
  dart_team_size(teamid, &team_size);

<<<<<<< HEAD
  *gptr = DART_GPTR_NULL;
=======
  // check for overflow
  if (dart_memid == INT16_MAX || dart_memid <= 0) {
    DART_LOG_ERROR(
        "Failed to allocate segment ID, too many segments already allocated?");
    return DART_ERR_INVAL;
  }

  DART_LOG_TRACE("dart_team_memalloc_aligned : dts:%i nelem:%zu nbytes:%zu",
    dtype_size, nelem, nbytes);

  int16_t segid = DART_FETCH_AND_INC16(&dart_memid);
>>>>>>> 417b0378

  dart_team_data_t *team_data = dart_adapt_teamlist_get(teamid);
  if (team_data == NULL) {
    DART_LOG_ERROR("dart_team_memalloc_aligned ! Unknown team %i", teamid);
    return DART_ERR_INVAL;
  }

  MPI_Comm  comm = team_data->comm;

#if !defined(DART_MPI_DISABLE_SHARED_WINDOWS)

	/* Allocate shared memory on sharedmem_comm, and create the related
   * sharedmem_win */
  /* NOTE:
   * Windows should definitely be optimized for the concrete value type i.e.
   * via MPI_Type_create_index_block as this greatly improves performance of
   * MPI_Get, MPI_Put and other RMA friends.
   *
   * !!! BUG IN INTEL-MPI 5.0
   * !!!
   * !!! See:
   * !!! https://software.intel.com/de-de/forums/intel-clusters-and-hpc-technology/topic/519995
   * !!!
   * !!! Quote:
   * !!!  "[When allocating, e.g., an] integer*4-array of array dimension N,
   * !!!   then use it by the MPI-processes (on the same node), and then
   * !!!   repeats the same for the next shared allocation [...] the number of
   * !!!   shared windows do accumulate in the run, because I do not free the
   * !!!   shared windows allocated so far. This allocation of shared windows
   * !!!   works, but only until the total number of allocated memory exceeds
   * !!!   a limit of ~30 millions of Integer*4 numbers (~120 MB).
   * !!!   When that limit is reached, the next call of
   * !!!   MPI_WIN_ALLOCATE_SHARED, MPI_WIN_SHARED_QUERY to allocated one
   * !!!   more shared window do not give an error message, but the 1st
   * !!!   attempt to use that allocated shared array results in a bus error
   * !!!   (because the shared array has not been allocated correctly)."
   * !!!
   * !!! Reproduced on SuperMUC and mpich3.1 on projekt03.
   *
   * !!! BUG IN OPENMPI 1.10.5 and 2.0.2
   * !!!
   * !!! The alignment of the memory returned by MPI_Win_allocate_shared is not
   * !!! guaranteed to be natural, i.e., on 64b systems it can be only 4 byte
   * !!! if running with an odd number of processes.
   * !!! The issue has been reported.
   * !!!
   *
   * Related support ticket of MPICH:
   * http://trac.mpich.org/projects/mpich/ticket/2178
   */
  MPI_Comm sharedmem_comm = team_data->sharedmem_comm;

  DART_LOG_DEBUG("dart_team_memalloc_aligned: "
                 "MPI_Win_allocate_shared(nbytes:%ld)", nbytes);

  if (sharedmem_comm != MPI_COMM_NULL) {
    MPI_Info win_info;
    MPI_Info_create(&win_info);
    MPI_Info_set(win_info, "alloc_shared_noncontig", "true");

    int ret = MPI_Win_allocate_shared(
                nbytes,     // number of bytes
                dtype_size, // displacement unit
                win_info,
                sharedmem_comm,
                &sub_mem,
                &sharedmem_win);
    MPI_Info_free(&win_info);
    if (ret != MPI_SUCCESS) {
      DART_LOG_ERROR("dart_team_memalloc_aligned: "
                     "MPI_Win_allocate_shared failed, error %d (%s)",
                     ret, DART__MPI__ERROR_STR(ret));
      return DART_ERR_OTHER;
    }
  } else {
    DART_LOG_ERROR("dart_team_memalloc_aligned: "
                   "Shared memory communicator is MPI_COMM_NULL, "
                   "cannot call MPI_Win_allocate_shared");
    return DART_ERR_OTHER;
  }

  MPI_Aint winseg_size;
  int      sharedmem_unitid;
  char *   baseptr;
  int      disp_unit, i;
  MPI_Comm_rank(sharedmem_comm, &sharedmem_unitid);
  baseptr_set = malloc(sizeof(char *) * team_data->sharedmem_nodesize);

  for (i = 0; i < team_data->sharedmem_nodesize; i++) {
    if (sharedmem_unitid != i) {
      MPI_Win_shared_query(sharedmem_win, i, &winseg_size, &disp_unit,
                           &baseptr);
      baseptr_set[i] = baseptr;
    } else {
      baseptr_set[i] = sub_mem;
    }
	}
#else
	if (MPI_Alloc_mem(nbytes, MPI_INFO_NULL, &sub_mem) != MPI_SUCCESS) {
    DART_LOG_ERROR(
      "dart_team_memalloc_aligned: bytes:%lu MPI_Alloc_mem failed", nbytes);
    return DART_ERR_OTHER;
  }
#endif

  MPI_Aint disp;
  MPI_Win  win = team_data->window;
  /* Attach the allocated shared memory to win */
  /* Calling MPI_Win_attach with nbytes == 0 leads to errors, see #239 */
  if (nbytes > 0) {
    if (MPI_Win_attach(win, sub_mem, nbytes) != MPI_SUCCESS) {
      DART_LOG_ERROR(
        "dart_team_memalloc_aligned: bytes:%lu MPI_Win_attach failed", nbytes);
      free(baseptr_set);
      return DART_ERR_OTHER;
    }

    if (MPI_Get_address(sub_mem, &disp) != MPI_SUCCESS) {
      DART_LOG_ERROR(
        "dart_team_memalloc_aligned: bytes:%lu MPI_Get_address failed", nbytes);
      free(baseptr_set);
      return DART_ERR_OTHER;
    }
  } else {
    disp = 0;
  }

  MPI_Aint * disp_set = malloc(team_size * sizeof (MPI_Aint));
  /* Collect the disp information from all the ranks in comm */
  MPI_Allgather(&disp, 1, MPI_AINT, disp_set, 1, MPI_AINT, comm);


  /* Updating the translation table of teamid with the created
   * (offset, win) infos */
  dart_segment_info_t item;
  item.seg_id  = team_data->dart_memid;
  item.size    = nbytes;
  item.disp    = disp_set;
  item.flags   = 0;
  item.win     = sharedmem_win;
  item.baseptr = baseptr_set;
  item.selfbaseptr = sub_mem;

  if (dart_segment_alloc(&team_data->segdata, &item) != DART_OK) {
    DART_LOG_ERROR(
        "dart_team_memalloc_aligned: "
        "bytes:%lu Allocation of segment data failed", nbytes);
    free(baseptr_set);
    return DART_ERR_OTHER;
  }

  /* -- Updating infos on gptr -- */
  /* Segid equals to dart_memid (always a positive integer), identifies an
   * unique collective global memory. */
  gptr->segid  = team_data->dart_memid;
  gptr->unitid = gptr_unitid;
  gptr->teamid = teamid;
  gptr->addr_or_offs.offset = 0;

	team_data->dart_memid++;

  DART_LOG_DEBUG(
    "dart_team_memalloc_aligned: bytes:%lu offset:%d gptr_unitid:%d "
    "baseptr:%p across team %d",
    nbytes, 0, gptr_unitid, sub_mem, teamid);

	return DART_OK;
}

dart_ret_t dart_team_memfree(
  dart_gptr_t gptr)
{
  int16_t seg_id = gptr.segid;
  char  * sub_mem;
  dart_team_t teamid = gptr.teamid;

  if (DART_GPTR_ISNULL(gptr)) {
    /* corresponds to free(NULL) which is a valid operation */
    return DART_OK;
  }

  dart_team_data_t *team_data = dart_adapt_teamlist_get(teamid);
  if (team_data == NULL) {
    DART_LOG_ERROR("dart_team_memfree ! failed: Unknown team %i!", teamid);
    return DART_ERR_INVAL;
  }

  MPI_Win win = team_data->window;

  if (dart_segment_get_selfbaseptr(&team_data->segdata, seg_id, &sub_mem) != DART_OK) {
    DART_LOG_ERROR("dart_team_memfree ! Unknown segment %i", seg_id);
    return DART_ERR_INVAL;
  }

  /* Detach the window associated with sub-memory to be freed */
  if (sub_mem != NULL) {
    MPI_Win_detach(win, sub_mem);
  }

	/* Free the window's associated sub-memory */
#if !defined(DART_MPI_DISABLE_SHARED_WINDOWS)
  MPI_Win sharedmem_win;
  if (dart_segment_get_win(&team_data->segdata, seg_id, &sharedmem_win) != DART_OK) {
    return DART_ERR_OTHER;
  }
  if (MPI_Win_free(&sharedmem_win) != MPI_SUCCESS) {
    DART_LOG_ERROR("dart_team_memfree: MPI_Win_free failed");
    return DART_ERR_OTHER;
  }
#else
  if (MPI_Free_mem(sub_mem) != MPI_SUCCESS) {
    DART_LOG_ERROR("dart_team_memfree: MPI_Free_mem failed");
    return DART_ERR_OTHER;
  }
#endif

#if defined(DART_ENABLE_LOGGING)
  dart_team_unit_t unitid;
  dart_team_myid(teamid, &unitid);
#endif
  DART_LOG_DEBUG("dart_team_memfree: collective free, team unit id: %2d "
                 "offset:%"PRIu64" gptr_unitid:%d across team %d",
                 unitid.id, gptr.addr_or_offs.offset, gptr.unitid, teamid);
  /* Remove the related correspondence relation record from the related
   * translation table. */
  if (dart_segment_free(&team_data->segdata, seg_id) != DART_OK) {
    return DART_ERR_INVAL;
  }

  return DART_OK;
}

dart_ret_t
dart_team_memregister_aligned(
   dart_team_t       teamid,
   size_t            nelem,
   dart_datatype_t   dtype,
   void            * addr,
   dart_gptr_t     * gptr)
{
  size_t size;
  int    dtype_size = dart_mpi_sizeof_datatype(dtype);
  size_t nbytes     = nelem * dtype_size;
  dart_unit_t gptr_unitid = 0;
  dart_team_size(teamid, &size);

  *gptr = DART_GPTR_NULL;

  dart_team_data_t *team_data = dart_adapt_teamlist_get(teamid);
  if (team_data == NULL) {
    DART_LOG_ERROR("dart_team_memregister_aligned ! failed: Unknown team %i!", teamid);
    return DART_ERR_INVAL;
  }

  MPI_Aint disp;
  MPI_Aint * disp_set = (MPI_Aint *)malloc(size * sizeof(MPI_Aint));

  MPI_Comm comm = team_data->comm;
  MPI_Win win = team_data->window;
  MPI_Win_attach(win, addr, nbytes);
  MPI_Get_address(addr, &disp);
  MPI_Allgather(&disp, 1, MPI_AINT, disp_set, 1, MPI_AINT, comm);

  dart_segment_info_t item;
  item.seg_id  = team_data->dart_registermemid;
  item.size    = nbytes;
  item.disp    = disp_set;
  item.win     = MPI_WIN_NULL;
  item.baseptr = NULL;
  item.selfbaseptr = (char *)addr;
  item.flags   = 0;
  if (dart_segment_alloc(&team_data->segdata, &item) != DART_OK) {
    DART_LOG_ERROR(
        "dart_team_memalloc_aligned: bytes:%lu Allocation of segment data failed",
        nbytes);
    free(disp_set);
    return DART_ERR_OTHER;
  }

  gptr->unitid = gptr_unitid;
  gptr->segid  = item.seg_id;
  gptr->teamid = teamid;
  gptr->addr_or_offs.offset = 0;

  team_data->dart_registermemid--;

#if defined(DART_ENABLE_LOGGING)
  dart_team_unit_t unitid;
  dart_team_myid(teamid, &unitid);
#endif
  DART_LOG_DEBUG(
    "dart_team_memregister_aligned: collective alloc, "
    "unit:%2d, nbytes:%zu offset:%d gptr_unitid:%d " "across team %d",
    unitid.id, nbytes, 0, gptr_unitid, teamid);
  return DART_OK;
}

dart_ret_t
dart_team_memregister(
   dart_team_t       teamid,
   size_t            nelem,
   dart_datatype_t   dtype,
   void            * addr,
   dart_gptr_t     * gptr)
{
  int    nil;
  size_t size;
  int    dtype_size = dart_mpi_sizeof_datatype(dtype);
  size_t nbytes     = nelem * dtype_size;
  dart_unit_t gptr_unitid = 0;
  dart_team_size(teamid, &size);

  *gptr = DART_GPTR_NULL;

  if (nbytes == 0) {
    // Attaching empty memory region, set sendbuf to valid dummy pointer:
    addr = (void*)(&nil);
  }

  dart_team_data_t *team_data = dart_adapt_teamlist_get(teamid);
  if (team_data == NULL) {
    DART_LOG_ERROR("dart_team_memregister ! failed: Unknown team %i!", teamid);
    return DART_ERR_INVAL;
  }
  /* check for underflow */
  if (team_data->dart_registermemid == INT16_MIN ||
      team_data->dart_registermemid >= 0) {
    DART_LOG_ERROR(
        "Failed to allocate segment ID, too many segments already "
        "allocated in team %i?", teamid);
    return DART_ERR_INVAL;
  }

  MPI_Aint   disp;
  MPI_Aint * disp_set = (MPI_Aint*)malloc(size * sizeof (MPI_Aint));
  MPI_Comm comm = team_data->comm;
  MPI_Win win = team_data->window;
  MPI_Win_attach(win, addr, nbytes);
  MPI_Get_address(addr, &disp);
  MPI_Allgather(&disp, 1, MPI_AINT, disp_set, 1, MPI_AINT, comm);

  dart_segment_info_t item;
  item.seg_id = team_data->dart_registermemid;
  item.size = nbytes;
  item.disp = disp_set;
  item.win = MPI_WIN_NULL;
  item.baseptr = NULL;
  item.selfbaseptr = (char *)addr;
  item.flags = 0;

  if (dart_segment_alloc(&team_data->segdata, &item) != DART_OK) {
    DART_LOG_ERROR(
        "dart_team_memalloc_aligned: bytes:%lu Allocation of segment data failed",
        nbytes);
    free(disp_set);
    return DART_ERR_OTHER;
  }

  gptr->unitid = gptr_unitid;
  gptr->segid  = item.seg_id;
  gptr->teamid = teamid;
  gptr->addr_or_offs.offset = 0;

  team_data->dart_registermemid--;

#ifdef DART_ENABLE_LOGGING
  dart_team_unit_t unitid;
  dart_team_myid(teamid, &unitid);
#endif
  DART_LOG_DEBUG(
    "dart_team_memregister: collective alloc, "
    "unit:%2d, nbytes:%zu offset:%d gptr_unitid:%d " "across team %d",
    unitid.id, nbytes, 0, gptr_unitid, teamid);
  return DART_OK;
}

dart_ret_t
dart_team_memderegister(
   dart_gptr_t gptr)
{
  int16_t seg_id = gptr.segid;
  char  * sub_mem;
  MPI_Win win;
  dart_team_t teamid = gptr.teamid;

  if (DART_GPTR_ISNULL(gptr)) {
    /* corresponds to free(NULL) which is a valid operation */
    return DART_OK;
  }

  dart_team_data_t *team_data = dart_adapt_teamlist_get(gptr.teamid);
  if (team_data == NULL) {
    DART_LOG_ERROR("dart_team_memderegister ! failed: Unknown team %i!", teamid);
    return DART_ERR_INVAL;
  }

  win = team_data->window;

  if (dart_segment_get_selfbaseptr(&team_data->segdata, seg_id, &sub_mem) != DART_OK) {
    DART_LOG_ERROR("dart_team_memderegister ! Unknown segment %i", seg_id);
    return DART_ERR_INVAL;
  }

  MPI_Win_detach(win, sub_mem);
  if (dart_segment_free(&team_data->segdata, seg_id) != DART_OK) {
    return DART_ERR_INVAL;
  }

#ifdef DART_ENABLE_LOGGING
  dart_team_unit_t unitid;
  dart_team_myid(teamid, &unitid);
#endif
  DART_LOG_DEBUG(
    "dart_team_memderegister: collective free, "
    "team unit %2d offset:%"PRIu64" gptr_unitid:%d" "across team %d",
    unitid.id, gptr.addr_or_offs.offset, gptr.unitid, teamid);
  return DART_OK;
}

<|MERGE_RESOLUTION|>--- conflicted
+++ resolved
@@ -202,27 +202,25 @@
   MPI_Win     sharedmem_win = MPI_WIN_NULL;
   dart_team_size(teamid, &team_size);
 
-<<<<<<< HEAD
   *gptr = DART_GPTR_NULL;
-=======
+
+  DART_LOG_TRACE("dart_team_memalloc_aligned : dts:%i nelem:%zu nbytes:%zu",
+    dtype_size, nelem, nbytes);
+
+
+  dart_team_data_t *team_data = dart_adapt_teamlist_get(teamid);
+  if (team_data == NULL) {
+    DART_LOG_ERROR("dart_team_memalloc_aligned ! Unknown team %i", teamid);
+    return DART_ERR_INVAL;
+  }
+
   // check for overflow
-  if (dart_memid == INT16_MAX || dart_memid <= 0) {
+  if (team_data->dart_memid == INT16_MAX || team_data->dart_memid <= 0) {
     DART_LOG_ERROR(
         "Failed to allocate segment ID, too many segments already allocated?");
     return DART_ERR_INVAL;
   }
-
-  DART_LOG_TRACE("dart_team_memalloc_aligned : dts:%i nelem:%zu nbytes:%zu",
-    dtype_size, nelem, nbytes);
-
-  int16_t segid = DART_FETCH_AND_INC16(&dart_memid);
->>>>>>> 417b0378
-
-  dart_team_data_t *team_data = dart_adapt_teamlist_get(teamid);
-  if (team_data == NULL) {
-    DART_LOG_ERROR("dart_team_memalloc_aligned ! Unknown team %i", teamid);
-    return DART_ERR_INVAL;
-  }
+  int dart_memid = team_data->dart_memid++;
 
   MPI_Comm  comm = team_data->comm;
 
@@ -352,7 +350,7 @@
   /* Updating the translation table of teamid with the created
    * (offset, win) infos */
   dart_segment_info_t item;
-  item.seg_id  = team_data->dart_memid;
+  item.seg_id  = dart_memid;
   item.size    = nbytes;
   item.disp    = disp_set;
   item.flags   = 0;
@@ -371,12 +369,11 @@
   /* -- Updating infos on gptr -- */
   /* Segid equals to dart_memid (always a positive integer), identifies an
    * unique collective global memory. */
-  gptr->segid  = team_data->dart_memid;
+  gptr->segid  = dart_memid;
   gptr->unitid = gptr_unitid;
   gptr->teamid = teamid;
   gptr->addr_or_offs.offset = 0;
 
-	team_data->dart_memid++;
 
   DART_LOG_DEBUG(
     "dart_team_memalloc_aligned: bytes:%lu offset:%d gptr_unitid:%d "
@@ -471,6 +468,14 @@
     return DART_ERR_INVAL;
   }
 
+  if (team_data->dart_registermemid == INT16_MIN ||
+      team_data->dart_registermemid >= 0) {
+    DART_LOG_ERROR(
+        "Failed to allocate segment ID, too many segments already allocated?");
+    return DART_ERR_INVAL;
+  }
+  int dart_registermemid = team_data->dart_registermemid--;
+
   MPI_Aint disp;
   MPI_Aint * disp_set = (MPI_Aint *)malloc(size * sizeof(MPI_Aint));
 
@@ -481,7 +486,7 @@
   MPI_Allgather(&disp, 1, MPI_AINT, disp_set, 1, MPI_AINT, comm);
 
   dart_segment_info_t item;
-  item.seg_id  = team_data->dart_registermemid;
+  item.seg_id  = dart_registermemid;
   item.size    = nbytes;
   item.disp    = disp_set;
   item.win     = MPI_WIN_NULL;
@@ -501,8 +506,6 @@
   gptr->teamid = teamid;
   gptr->addr_or_offs.offset = 0;
 
-  team_data->dart_registermemid--;
-
 #if defined(DART_ENABLE_LOGGING)
   dart_team_unit_t unitid;
   dart_team_myid(teamid, &unitid);
