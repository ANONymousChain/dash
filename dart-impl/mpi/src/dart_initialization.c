/**
 * \file dart_initialization.c
 *
 *  Implementations of the dart init and exit operations.
 */
#include <stdio.h>
#include <mpi.h>

#include <dash/dart/if/dart_types.h>
#include <dash/dart/if/dart_initialization.h>
#include <dash/dart/if/dart_team_group.h>

#include <dash/dart/mpi/dart_mpi_util.h>
#include <dash/dart/mpi/dart_mem.h>
#include <dash/dart/mpi/dart_team_private.h>
#include <dash/dart/mpi/dart_globmem_priv.h>
#include <dash/dart/mpi/dart_locality_priv.h>
#include <dash/dart/mpi/dart_segment.h>

#define DART_BUDDY_ORDER 24

/* Global objects for dart memory management */

/* Point to the base address of memory region for local allocation. */
char* dart_mempool_localalloc;
#if !defined(DART_MPI_DISABLE_SHARED_WINDOWS)
char**dart_sharedmem_local_baseptr_set;
#endif
/* Help to do memory management work for local allocation/free */
struct dart_buddy  *  dart_localpool;
static int _init_by_dart = 0;
static int _dart_initialized = 0;

dart_ret_t dart_init(
  int*    argc,
  char*** argv)
{
  if (_dart_initialized) {
    DART_LOG_ERROR("dart_init(): DART is already initialized");
    return DART_ERR_OTHER;
  }
  DART_LOG_DEBUG("dart_init()");

	int mpi_initialized;
	if (MPI_Initialized(&mpi_initialized) != MPI_SUCCESS) {
    DART_LOG_ERROR("dart_init(): MPI_Initialized failed");
    return DART_ERR_OTHER;
  }
	if (!mpi_initialized) {
		_init_by_dart = 1;
    DART_LOG_DEBUG("dart_init: MPI_Init");
		MPI_Init(argc, argv);
	}

	int      rank;
  int      size;
	uint16_t index;
	MPI_Win  win;

#if !defined(DART_MPI_DISABLE_SHARED_WINDOWS)
  DART_LOG_DEBUG("dart_init: Shared memory enabled");
	MPI_Info win_info;
	MPI_Info_create(&win_info);
	MPI_Info_set(win_info, "alloc_shared_noncontig", "true");
#endif

  /* Initialize the teamlist. */
  dart_adapt_teamlist_init();
  dart_segment_init();

  dart_next_availteamid = DART_TEAM_ALL;

	int result = dart_adapt_teamlist_alloc(
                 DART_TEAM_ALL,
                 &index);
	if (result == -1) {
    DART_LOG_ERROR("dart_adapt_teamlist_alloc failed");
    return DART_ERR_OTHER;
  }

  dart_team_data_t *team_data = &dart_team_data[index];

  /* Create a global translation table for all
   * the collective global memory segments */

  /* <fuchsto>: Why calling dart_segment_init twice (see above)? */
  dart_segment_init();
  // Segment ID zero is reserved for non-global memory allocations
  dart_segment_alloc(0, DART_TEAM_ALL);

  DART_LOG_DEBUG("dart_init: dart_adapt_teamlist_alloc completed, index:%d",
                 index);
	dart_next_availteamid++;

  //  dart_teams[index] = MPI_COMM_WORLD;
  team_data->comm = MPI_COMM_WORLD;

  MPI_Comm_rank(MPI_COMM_WORLD, &rank);
  MPI_Comm_size(MPI_COMM_WORLD, &size);
  dart_localpool = dart_buddy_new(DART_BUDDY_ORDER);
#if !defined(DART_MPI_DISABLE_SHARED_WINDOWS)
	int i;

	/* Generate separated intra-node communicators and
   * reserve necessary resources for dart programm */
	MPI_Comm sharedmem_comm;

	/* Splits the communicator into subcommunicators,
   * each of which can create a shared memory region */
	if (MPI_Comm_split_type(
        MPI_COMM_WORLD,
        MPI_COMM_TYPE_SHARED,
        1,
        MPI_INFO_NULL,
        &sharedmem_comm) != MPI_SUCCESS)
  {
    DART_LOG_ERROR("dart_init: MPI_Comm_split_type failed");
    return DART_ERR_OTHER;
  }

//  dart_sharedmem_comm_list[index] = sharedmem_comm;
  team_data->sharedmem_comm = sharedmem_comm;

	MPI_Group group_all, sharedmem_group;
	char *baseptr;

	if (sharedmem_comm != MPI_COMM_NULL) {
    DART_LOG_DEBUG("dart_init: MPI_Win_allocate_shared(nbytes:%d)",
                   DART_MAX_LENGTH);
		/* Reserve a free shared memory block for non-collective
     * global memory allocation. */
		int ret = MPI_Win_allocate_shared(
                DART_MAX_LENGTH,
                sizeof(char),
                win_info,
                sharedmem_comm,
                &(dart_mempool_localalloc),
                &dart_sharedmem_win_local_alloc);
    if (ret != MPI_SUCCESS) {
      DART_LOG_ERROR("dart_init: "
                     "MPI_Win_allocate_shared failed, error %d (%s)",
                     ret, DART__MPI__ERROR_STR(ret));
      return DART_ERR_OTHER;
    }
    DART_LOG_DEBUG("dart_init: MPI_Win_allocate_shared completed");

		int sharedmem_unitid;
		MPI_Comm_size(
      sharedmem_comm,
      &(team_data->sharedmem_nodesize));
    MPI_Comm_rank(
      sharedmem_comm,
      &sharedmem_unitid);
    dart_sharedmem_local_baseptr_set =
      (char **)malloc(
        sizeof(char *) * team_data->sharedmem_nodesize);
    MPI_Aint winseg_size;

    int disp_unit;
    for (i = 0; i < team_data->sharedmem_nodesize; i++) {
      if (sharedmem_unitid != i) {
        MPI_Win_shared_query(
          dart_sharedmem_win_local_alloc,
          i,
          &winseg_size,
          &disp_unit,
          &baseptr);
				dart_sharedmem_local_baseptr_set[i] = baseptr;
      }
			else {
        dart_sharedmem_local_baseptr_set[i] = dart_mempool_localalloc;
      }
		}

		MPI_Comm_group(sharedmem_comm, &sharedmem_group);
		MPI_Comm_group(MPI_COMM_WORLD, &group_all);

		/* The length of this table is set to be the size
     * of DART_TEAM_ALL. */
    team_data->sharedmem_tab = (int *)malloc(sizeof(int) * size);

    int * dart_unit_mapping = (int *) malloc(
        sizeof(int) * team_data->sharedmem_nodesize);
    int * sharedmem_ranks   = (int *) malloc(
        sizeof(int) * team_data->sharedmem_nodesize);

    for (i = 0; i < team_data->sharedmem_nodesize; i++) {
      sharedmem_ranks[i] = i;
    }
    for (i = 0; i < size; i++) {
      team_data->sharedmem_tab[i] = -1;
    }

    /* Generate the set (dart_unit_mapping) of units with absolute IDs,
     * which are located in the same node
     */
    if (MPI_Group_translate_ranks(
          sharedmem_group,
        team_data->sharedmem_nodesize,
          sharedmem_ranks,
          group_all,
          dart_unit_mapping) != MPI_SUCCESS)
    {
      DART_LOG_ERROR("dart_init: MPI_Group_translate_ranks failed");
      return DART_ERR_OTHER;
    }

		/* The non-negative elements in the array
     * 'dart_sharedmem_table[index]' consist of a serial of units,
     * which are in the same node and they can communicate via
     * shared memory and i is the relative position in the node
     * for unit dart_unit_mapping[i].
     */
    for (i = 0; i < team_data->sharedmem_nodesize; i++) {
      team_data->sharedmem_tab[dart_unit_mapping[i]] = i;
    }
    free(sharedmem_ranks);
    free(dart_unit_mapping);
  }
#else
	MPI_Alloc_mem(
    DART_MAX_LENGTH,
    MPI_INFO_NULL,
    &dart_mempool_localalloc);
#endif
	/* Create a single global win object for dart local
   * allocation based on the aboved allocated shared memory.
	 *
	 * Return in dart_win_local_alloc. */
	MPI_Win_create(
    dart_mempool_localalloc,
    DART_MAX_LENGTH,
    sizeof(char),
    MPI_INFO_NULL,
		MPI_COMM_WORLD,
    &dart_win_local_alloc);

	/* Create a dynamic win object for all the dart collective
   * allocation based on MPI_COMM_WORLD. Return in win. */
	MPI_Win_create_dynamic(
    MPI_INFO_NULL, MPI_COMM_WORLD, &win);
  team_data->window = win;

	/* Start an access epoch on dart_win_local_alloc, and later
   * on all the units can access the memory region allocated
   * by the local allocation function through
   * dart_win_local_alloc. */
	MPI_Win_lock_all(0, dart_win_local_alloc);

	/* Start an access epoch on win, and later on all the units
   * can access the attached memory region allocated by the
   * collective allocation function through win. */
	MPI_Win_lock_all(0, win);

#if !defined(DART_MPI_DISABLE_SHARED_WINDOWS)
	MPI_Info_free(&win_info);
#endif
	DART_LOG_DEBUG("dart_init: communication backend initialization finished");

  _dart_initialized = 1;

  dart__mpi__locality_init();

  _dart_initialized = 2;

	DART_LOG_DEBUG("dart_init > initialization finished");
	return DART_OK;
}

dart_ret_t dart_exit()
{
  if (!_dart_initialized) {
    DART_LOG_ERROR("dart_exit(): DART has not been initialized");
    return DART_ERR_OTHER;
  }
	uint16_t    index;
	dart_unit_t unitid;
	dart_myid(&unitid);

  dart__mpi__locality_finalize();

  _dart_initialized = 0;

	DART_LOG_DEBUG("%2d: dart_exit()", unitid);
	if (dart_adapt_teamlist_convert(DART_TEAM_ALL, &index) == -1) {
    DART_LOG_ERROR("%2d: dart_exit: dart_adapt_teamlist_convert failed",
                   unitid);
    return DART_ERR_OTHER;
  }

  dart_team_data_t *team_data = &dart_team_data[index];

  if (MPI_Win_unlock_all(team_data->window) != MPI_SUCCESS) {
    DART_LOG_ERROR("%2d: dart_exit: MPI_Win_unlock_all failed", unitid);
    return DART_ERR_OTHER;
  }
	/* End the shared access epoch in dart_win_local_alloc. */
	if (MPI_Win_unlock_all(dart_win_local_alloc) != MPI_SUCCESS) {
    DART_LOG_ERROR("%2d: dart_exit: MPI_Win_unlock_all failed", unitid);
    return DART_ERR_OTHER;
  }

	/* -- Free up all the resources for dart programme -- */
	MPI_Win_free(&dart_win_local_alloc);
#if !defined(DART_MPI_DISABLE_SHARED_WINDOWS)
  /* Has MPI shared windows: */
	MPI_Win_free(&dart_sharedmem_win_local_alloc);
	MPI_Comm_free(&(team_data->sharedmem_comm));
#else
  /* No MPI shared windows: */
  if (dart_mempool_localalloc) {
    MPI_Free_mem(dart_mempool_localalloc);
  }
#endif
  MPI_Win_free(&team_data->window);

  dart_buddy_delete(dart_localpool);
#if !defined(DART_MPI_DISABLE_SHARED_WINDOWS)
  free(team_data->sharedmem_tab);
  free(dart_sharedmem_local_baseptr_set);
#endif

	dart_adapt_teamlist_destroy();

<<<<<<< HEAD
  /* <fuchsto>: deactivated, currently segfaults when running
   *            with 3 units:
   */
  dart_segment_clear();
=======
  dart_segment_fini();
>>>>>>> 7fd8cb30

  if (_init_by_dart) {
    DART_LOG_DEBUG("%2d: dart_exit: MPI_Finalize", unitid);
		MPI_Finalize();
  }

	DART_LOG_DEBUG("%2d: dart_exit: finalization finished", unitid);

	return DART_OK;
}

char dart_initialized()
{
  return _dart_initialized;
}<|MERGE_RESOLUTION|>--- conflicted
+++ resolved
@@ -322,14 +322,7 @@
 
 	dart_adapt_teamlist_destroy();
 
-<<<<<<< HEAD
-  /* <fuchsto>: deactivated, currently segfaults when running
-   *            with 3 units:
-   */
-  dart_segment_clear();
-=======
   dart_segment_fini();
->>>>>>> 7fd8cb30
 
   if (_init_by_dart) {
     DART_LOG_DEBUG("%2d: dart_exit: MPI_Finalize", unitid);
