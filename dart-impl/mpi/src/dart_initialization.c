--- conflicted
+++ resolved
@@ -26,62 +26,27 @@
 static
 dart_ret_t do_init()
 {
-<<<<<<< HEAD
   int      rank;
   int      size;
 
-  if (_dart_initialized) {
-    DART_LOG_ERROR("dart_init(): DART is already initialized");
-    return DART_ERR_OTHER;
-  }
-  DART_LOG_DEBUG("dart_init()");
-
-  int mpi_initialized;
-  if (MPI_Initialized(&mpi_initialized) != MPI_SUCCESS) {
-    DART_LOG_ERROR("dart_init(): MPI_Initialized failed");
-    return DART_ERR_OTHER;
-  }
-  if (!mpi_initialized) {
-    _init_by_dart = 1;
-    DART_LOG_DEBUG("dart_init: MPI_Init");
-    MPI_Init(argc, argv);
-  }
-
   /* Initialize the teamlist. */
   dart_adapt_teamlist_init();
 
   dart_next_availteamid = DART_TEAM_ALL;
-=======
-  uint16_t index;
-
-  // Segment ID zero is reserved for non-global memory allocations
-  dart_segment_init();
-  dart_segment_alloc(0, DART_TEAM_ALL);
-
-  /* Initialize the teamlist. */
-  dart_adapt_teamlist_init();
->>>>>>> 9befaefc
 
   if (MPI_Comm_dup(MPI_COMM_WORLD, &dart_comm_world) != MPI_SUCCESS) {
     DART_LOG_ERROR("Failed to duplicate MPI_COMM_WORLD");
     return DART_ERR_OTHER;
   }
 
-<<<<<<< HEAD
   dart_ret_t ret = dart_adapt_teamlist_alloc(DART_TEAM_ALL);
 	if (ret != DART_OK) {
-=======
-  if (dart_adapt_teamlist_alloc(
-                 DART_TEAM_ALL,
-                 &index) == -1) {
->>>>>>> 9befaefc
     DART_LOG_ERROR("dart_adapt_teamlist_alloc failed");
     return DART_ERR_OTHER;
   }
 
   dart_team_data_t *team_data = dart_adapt_teamlist_get(DART_TEAM_ALL);
 
-<<<<<<< HEAD
   /* Create a global translation table for all
    * the collective global memory segments */
   dart_segment_init(&team_data->segdata, DART_TEAM_ALL);
@@ -94,10 +59,6 @@
   dart_segment_alloc(&team_data->segdata, &item);
 
   dart_next_availteamid++;
-=======
-  DART_LOG_DEBUG("dart_init: dart_adapt_teamlist_alloc completed, index:%d",
-                 index);
->>>>>>> 9befaefc
 
   team_data->comm = DART_COMM_WORLD;
 
@@ -117,11 +78,7 @@
     MPI_Info_set(win_info, "alloc_shared_noncontig", "true");
     /* Reserve a free shared memory block for non-collective
      * global memory allocation. */
-<<<<<<< HEAD
-    ret = MPI_Win_allocate_shared(
-=======
     int ret = MPI_Win_allocate_shared(
->>>>>>> 9befaefc
                 DART_MAX_LENGTH,
                 sizeof(char),
                 win_info,
@@ -140,12 +97,7 @@
     DART_LOG_DEBUG("dart_init: MPI_Win_allocate_shared completed");
 
     int sharedmem_unitid;
-<<<<<<< HEAD
     MPI_Comm_size(sharedmem_comm,
-=======
-    MPI_Comm_size(
-      sharedmem_comm,
->>>>>>> 9befaefc
       &(team_data->sharedmem_nodesize));
     MPI_Comm_rank(sharedmem_comm, &sharedmem_unitid);
     dart_sharedmem_local_baseptr_set = malloc(
@@ -227,19 +179,19 @@
   }
   DART_LOG_DEBUG("dart_init()");
 
-	int mpi_initialized;
-	if (MPI_Initialized(&mpi_initialized) != MPI_SUCCESS) {
+  int mpi_initialized;
+  if (MPI_Initialized(&mpi_initialized) != MPI_SUCCESS) {
     DART_LOG_ERROR("dart_init(): MPI_Initialized failed");
     return DART_ERR_OTHER;
   }
 
-	if (!mpi_initialized) {
-		_init_by_dart = 1;
+  if (!mpi_initialized) {
+    _init_by_dart = 1;
     DART_LOG_DEBUG("dart_init: MPI_Init");
-		MPI_Init(argc, argv);
-	}
-
-	return do_init();
+    MPI_Init(argc, argv);
+  }
+
+  return do_init();
 }
 
 
@@ -265,19 +217,21 @@
     _init_by_dart = 1;
     DART_LOG_DEBUG("dart_init: MPI_Init");
     int thread_required = MPI_THREAD_MULTIPLE;
-#ifdef DART_ENABLE_THREADSUPPORT
+#if !defined(DART_ENABLE_THREADSUPPORT)
+    MPI_Init(argc, argv);
+  }
+#else
     MPI_Init_thread(argc, argv, thread_required, &thread_provided);
     DART_LOG_DEBUG("MPI_Init_thread provided = %i\n", thread_provided);
-#else
-    MPI_Init(argc, argv);
-#endif
   } else {
-#ifdef DART_ENABLE_THREADSUPPORT
     MPI_Query_thread(&thread_provided);
     DART_LOG_DEBUG("MPI_Query_thread provided = %i\n", thread_provided);
-#endif
-  }
-  *provided = (thread_provided == MPI_THREAD_MULTIPLE) ? DART_THREAD_MULTIPLE : DART_THREAD_SINGLE;
+  }
+#endif // DART_ENABLE_THREADSUPPORT
+
+  *provided = (thread_provided == MPI_THREAD_MULTIPLE) ?
+                DART_THREAD_MULTIPLE :
+                DART_THREAD_SINGLE;
   DART_LOG_DEBUG("dart_init_thread >> thread support enabled: %s\n",
             (*provided == DART_THREAD_MULTIPLE) ? "yes" : "no");
 
