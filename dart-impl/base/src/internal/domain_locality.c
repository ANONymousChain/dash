/**
 * \file dash/dart/base/internal/domain_locality.c
 *
 * Implementation of the \c dart_domain_locality_t object type providing
 * primitive operations like construction, assignment, destruction and
 * node traversal to be used in locality algorihms.
 *
 * \see dash/dart/base/locality.h
 */
#include <dash/dart/base/macro.h>
#include <dash/dart/base/logging.h>
#include <dash/dart/base/locality.h>
#include <dash/dart/base/assert.h>
#include <dash/dart/base/hwinfo.h>

#include <dash/dart/base/string.h>
#include <dash/dart/base/array.h>
#include <dash/dart/base/math.h>
#include <dash/dart/base/internal/host_topology.h>
#include <dash/dart/base/internal/unit_locality.h>
#include <dash/dart/base/internal/domain_locality.h>

#include <dash/dart/if/dart_types.h>
#include <dash/dart/if/dart_locality.h>

#include <inttypes.h>
#include <string.h>
#include <unistd.h>
#include <stdio.h>
#include <sched.h>
#include <limits.h>

/* ======================================================================== *
 * Private Functions: Declarations                                          *
 * ======================================================================== */

dart_ret_t dart__base__locality__domain__create_node_subdomains(
  dart_domain_locality_t         * node_domain,
  dart_host_topology_t           * host_topology,
  dart_unit_mapping_t            * unit_mapping);

dart_ret_t dart__base__locality__domain__create_module_subdomains(
  dart_domain_locality_t         * module_domain,
  dart_host_topology_t           * host_topology,
  dart_unit_mapping_t            * unit_mapping,
  int                              module_scope_level);

/* ===================================================================== *
 * Internal Functions                                                    *
 * ===================================================================== */

dart_ret_t dart__base__locality__domain__init(
  dart_domain_locality_t           * loc)
{
  if (loc == NULL) {
    DART_LOG_ERROR("dart__base__locality__domain_locality_init ! null");
    return DART_ERR_INVAL;
  }
  loc->domain_tag[0]    = '\0';
  loc->num_aliases      = 0;
  loc->aliases          = NULL;
  loc->host[0]          = '\0';
  loc->scope            = DART_LOCALITY_SCOPE_UNDEFINED;
  loc->global_index     = -1;
  loc->team             = DART_TEAM_NULL;
  loc->level            = 0;
  loc->relative_index   = 0;
  loc->parent           = NULL;
  loc->children         = NULL;
  loc->num_domains      = 0;
  loc->unit_ids         = NULL;
  loc->num_units        = -1;
  loc->num_nodes        = -1;
  loc->num_cores        = -1;
  loc->shared_mem_bytes = -1;

  return DART_OK;
}

dart_ret_t dart__base__locality__domain__destruct(
  dart_domain_locality_t           * domain)
{
  dart_ret_t ret = DART_OK;

  if (domain == NULL) {
    DART_LOG_DEBUG("dart__base__locality__domain__destruct > domain NULL");
    return DART_OK;
  }

  if (domain->num_domains > 0 && NULL == domain->children) {
    DART_LOG_ERROR("dart__base__locality__domain__destruct ! "
                   "domain.domains must not be NULL for "
                   "domain.num_domains = %d in %s",
                   domain->num_domains, domain->domain_tag);
    return DART_ERR_INVAL;
  }
  else if (domain->num_domains == 0 && NULL != domain->children) {
    DART_LOG_ERROR("dart__base__locality__domain__destruct ! "
                   "domain.domains expected to be NULL for "
                   "domain.num_domains = %d in %s",
                   domain->num_domains, domain->domain_tag);
    return DART_ERR_INVAL;
  }

  /* deallocate child nodes in depth-first recursion: */
  for (int subdom_idx = 0; subdom_idx < domain->num_domains; ++subdom_idx) {
    ret = dart__base__locality__domain__destruct(
            domain->children[subdom_idx]);
    if (DART_OK != ret) {
      DART_LOG_ERROR("dart__base__locality__domain__destruct ! "
                     "failed to destroy domain(%p)->children[%d]",
                     (void *)domain, subdom_idx);
      return ret;
    }
  }
  /* deallocate node itself: */
  if (NULL != domain->children) {
    free(domain->children);
    domain->children = NULL;
  }
  if (NULL != domain->unit_ids) {
    free(domain->unit_ids);
    domain->unit_ids = NULL;
  }
  domain->num_domains = 0;
  domain->num_units   = 0;

  return DART_OK;
}

dart_ret_t dart__base__locality__domain__copy(
  const dart_domain_locality_t     * domain_src,
  dart_domain_locality_t           * domain_dst)
{
  dart_ret_t ret = DART_ERR_OTHER;

  dart__base__locality__domain__init(domain_dst);

  memcpy(domain_dst, domain_src, sizeof(dart_domain_locality_t));

  /* Copy unit ids:
   */
  if (domain_src->num_units > 0) {
    if (NULL == domain_src->unit_ids) {
      DART_LOG_ERROR("dart__base__locality__domain__copy: domain %s "
                     "has num_units = %d but domain->unit_ids is NULL",
                     domain_src->domain_tag, domain_src->num_units);
      return DART_ERR_OTHER;
    }
    domain_dst->unit_ids = malloc(sizeof(dart_unit_t) *
                                  domain_src->num_units);
    for (int u = 0; u < domain_src->num_units; u++) {
      domain_dst->unit_ids[u] = domain_src->unit_ids[u];
    }
  } else {
    if (NULL != domain_src->unit_ids) {
      DART_LOG_ERROR("dart__base__locality__domain__copy: domain %s "
                     "has num_units = %d, expected unit_ids == NULL",
                     domain_src->domain_tag, domain_src->num_units);
      return DART_ERR_OTHER;
    }
    domain_dst->unit_ids = NULL;
  }

  /* Copy subdomains:
   */
  if (domain_src->num_domains > 0) {
    if (NULL == domain_src->children) {
      DART_LOG_ERROR("dart__base__locality__domain__copy: domain %s "
                     "has num_domains = %d, expected domains != NULL",
                     domain_src->domain_tag, domain_src->num_domains);
      return DART_ERR_OTHER;
    }
    domain_dst->children = malloc(sizeof(dart_domain_locality_t *) *
                                  domain_src->num_domains);
  } else {
    if (NULL != domain_src->children) {
      DART_LOG_ERROR("dart__base__locality__domain__copy: domain %s "
                     "has num_domains = %d, expected domains = NULL",
                     domain_src->domain_tag, domain_src->num_domains);
      return DART_ERR_OTHER;
    }
    domain_dst->children = NULL;
  }

  /* Recursively copy subdomains:
   */
  for (int sd = 0; sd < domain_src->num_domains; sd++) {
    domain_dst->children[sd] = malloc(sizeof(dart_domain_locality_t));

    const dart_domain_locality_t * subdomain_src = domain_src->children[sd];
    dart_domain_locality_t       * subdomain_dst = domain_dst->children[sd];

    ret = dart__base__locality__domain__copy(
            subdomain_src,
            subdomain_dst);
    if (ret != DART_OK) {
      return ret;
    }
    domain_dst->children[sd]->parent = domain_dst;
  }
  return DART_OK;
}

dart_ret_t dart__base__locality__domain__update_subdomains(
  dart_domain_locality_t           * domain)
{
  int is_unit_scope = ((int)domain->scope >= (int)DART_LOCALITY_SCOPE_CORE);
  DART_LOG_TRACE("dart__base__locality__domain__update_subdomains() "
                 "domain: %s, scope: %d, subdomains: %d, units: %d, "
                 "in unit scope: %s",
                 domain->domain_tag,  domain->scope,
                 domain->num_domains, domain->num_units,
                 (is_unit_scope ? "true" : "false"));

  if (!is_unit_scope) {
    domain->num_units = 0;
  }
  for (int sd = 0; sd < domain->num_domains; sd++) {
    dart_domain_locality_t * subdomain = domain->children[sd];

    subdomain->team           = domain->team;
    subdomain->level          = domain->level + 1;
    subdomain->relative_index = sd;
    subdomain->parent         = domain;

    sprintf(subdomain->domain_tag, "%s.%d", domain->domain_tag, sd);

    DART_LOG_TRACE("dart__base__locality__domain__update_subdomains --v");
    /* Recursively update subdomains: */
    dart__base__locality__domain__update_subdomains(
      subdomain);
    DART_LOG_TRACE("dart__base__locality__domain__update_subdomains --^");

    if (!is_unit_scope) {
      domain->num_units += subdomain->num_units;
    }
  }
  if (domain->num_units   == 0 && domain->unit_ids != NULL) {
    DART_LOG_DEBUG("dart__base__locality__domain__update_subdomains: "
                   "free(domain->unit_ids)");
    free(domain->unit_ids);
    domain->unit_ids = NULL;
  }
  if (domain->num_domains == 0 && domain->children != NULL) {
    DART_LOG_DEBUG("dart__base__locality__domain__update_subdomains: "
                   "free(domain->children)");
    for (int sd = 0; sd < domain->num_domains; sd++) {
      if (NULL != domain->children[sd]) {
        free(domain->children[sd]);
        domain->children[sd] = NULL;
      }
    }
    free(domain->children);
    domain->children = NULL;
  }
  if (domain->num_units > 0) {
    if (is_unit_scope) {
<<<<<<< HEAD
      dart_unit_t unit_id = domain->unit_ids[0];
      DART_LOG_DEBUG("dart__base__locality__domain__update_subdomains: "
=======
      dart_global_unit_t unit_id = domain->unit_ids[0];
      DART_LOG_DEBUG("dart__base__locality__domain__destruct: "
>>>>>>> dd42d162
                     "free(domain->unit_ids)");
      free(domain->unit_ids);
      domain->unit_ids    = malloc(sizeof(dart_global_unit_t));
      domain->unit_ids[0] = unit_id;
    } else {
      domain->unit_ids    = malloc(sizeof(dart_global_unit_t) * domain->num_units);
      int domain_unit_idx = 0;
      for (int sd = 0; sd < domain->num_domains; sd++) {
        dart_domain_locality_t * subdomain = domain->children[sd];
        memcpy(domain->unit_ids + domain_unit_idx,
               subdomain->unit_ids,
               sizeof(dart_global_unit_t) * subdomain->num_units);
        domain_unit_idx += subdomain->num_units;
      }
    }
  } else {
    if (NULL != domain->unit_ids) {
      free(domain->unit_ids);
    }
    domain->unit_ids = NULL;
  }
  DART_LOG_TRACE("dart__base__locality__domain__update_subdomains > "
                 "domain: %s, scope: %d, subdomains: %d, units: %d",
                 domain->domain_tag,  domain->scope,
                 domain->num_domains, domain->num_units);
  return DART_OK;
}

/**
 * Find subdomain at arbitrary level below a specified domain.
 */
dart_ret_t dart__base__locality__domain__child(
  const dart_domain_locality_t     * domain,
  const char                       * subdomain_tag,
  dart_domain_locality_t          ** subdomain_out)
{
  if (strcmp(domain->domain_tag, subdomain_tag) == 0) {
    *subdomain_out = (dart_domain_locality_t *)(domain);
    return DART_OK;
  }
  /*
   * TODO: Optimize, currently using exhaustive search.
   */
  for (int sd = 0; sd < domain->num_domains; ++sd) {
    if (dart__base__locality__domain__child(
          domain->children[sd], subdomain_tag, subdomain_out)
        == DART_OK) {
      DART_LOG_TRACE("dart__base__locality__domain__child - "
                     "domain:%s, subdomain_tag:%s -> %s",
                     (NULL != domain) ? domain->domain_tag : "?",
                     subdomain_tag, (*subdomain_out)->domain_tag);
      return DART_OK;
    }
  }
  DART_LOG_TRACE("dart__base__locality__domain__child - "
                 "no subdomain %s in %s", subdomain_tag, domain->domain_tag);
  *subdomain_out = NULL;
  return DART_ERR_NOTFOUND;
}

/**
 * Find common parent (lowest common ancestor) of specified domains by
 * their common domain tag prefix.
 */
dart_ret_t dart__base__locality__domain__parent(
  const dart_domain_locality_t     * domain_in,
  const char                      ** subdomain_tags,
  int                                num_subdomain_tags,
  dart_domain_locality_t          ** domain_out)
{
  *domain_out = NULL;

  /* Parent domain tag of subdomains is common prefix of subdomain tags:
   */
  char subdomains_prefix[DART_LOCALITY_DOMAIN_TAG_MAX_SIZE];
  int  subdomains_prefix_len = dart__base__strscommonprefix(
                                 subdomain_tags,
                                 num_subdomain_tags,
                                 subdomains_prefix);
  /* Remove trailing '.' */
  if (subdomains_prefix[subdomains_prefix_len - 1] == '.') {
    subdomains_prefix_len--;
    subdomains_prefix[subdomains_prefix_len] = '\0';
  }
  if (subdomains_prefix_len == 0) {
    *domain_out = (dart_domain_locality_t *)(domain_in);
    return DART_OK;
  }

  /* Find domain tagged with subdomains prefix: */
  return dart__base__locality__domain__child(
           domain_in, subdomains_prefix, domain_out);
}

/**
 * Remove all child nodes from a domain that do not match the specified
 * domain tags.
 */
dart_ret_t dart__base__locality__domain__filter_subdomains_if(
  dart_domain_locality_t           * domain,
  dart_domain_predicate_t            pred)
{
  dart__unused(domain);
  dart__unused(pred);

  return DART_OK;
}

/**
 * Remove all child nodes from a domain that match or do not match the
 * specified domain tags.
 */
dart_ret_t dart__base__locality__domain__filter_subdomains(
  dart_domain_locality_t           * domain,
  const char                      ** subdomain_tags,
  int                                num_subdomain_tags,
  int                                remove_matches)
{
// TODO DEBUG: check if memory operations on domains are correct in
//      this function:
//
  dart_ret_t ret    = DART_OK;

  return ret;

  int is_unit_scope = ((int)domain->scope >= (int)DART_LOCALITY_SCOPE_CORE);
  int matched       = 0;
  int unit_idx      = 0;
  int subdomain_idx = 0;
  // int num_numa   = 0;

  DART_LOG_TRACE("dart__base__locality__domain__filter_subdomains() "
                 "domain: %s, level: %d, domains: %d, units: %d",
                 domain->domain_tag,  domain->level,
                 domain->num_domains, domain->num_units);

#ifdef DART_ENABLE_LOGGING
    for (int gsd = 0; gsd < num_subdomain_tags; gsd++) {
      DART_LOG_TRACE("dart__base__locality__domain__filter_subdomains: "
                     "subdomain_tags[%d]: %s",
                     gsd, subdomain_tags[gsd]);
    }
#endif

  if (is_unit_scope) {
    return DART_OK;
  }

  for (int sd = 0; sd < domain->num_domains; sd++) {
    /* ---------------------------------------------------------------- *
     * Selection predicate is just this block.                          *
     * Could use functors to allow arbitrary selection functions.       *
     *                                                                  */
    char * subdomain_tag     = domain->children[sd]->domain_tag;
    size_t subdomain_tag_len = strlen(subdomain_tag);
    matched = 0;
    for (int dt = 0; dt < num_subdomain_tags; dt++) {
      size_t filter_tag_len    = strlen(subdomain_tags[dt]);
      size_t common_prefix_len = dart__base__strcommonprefix(
                                   subdomain_tag, subdomain_tags[dt], NULL);
      /* When removing matches: Match domains with full domain tag filter in
       * prefix, e.g. ".0.1" matches ".0.1.0"
       * -> minimum match length is length of filter tag
       * When selecting matches: Match domain tags that are fully included
       * in filter tag
       * -> minimum match length is length of subdomain:
       */
      size_t min_tag_match_len = (remove_matches == 1)
                                 ? filter_tag_len
                                 : subdomain_tag_len;

      if (common_prefix_len >= min_tag_match_len) {
        matched = 1;
        break;
      }
    }
    /*                                                                   *
     * ----------------------------------------------------------------- */

    if (matched == remove_matches) {
      continue;
    }
    DART_LOG_TRACE("dart__base__locality__domain__filter_subdomains : "
                   "  --v  subdomain[%d] = %s matched", sd, subdomain_tag);

    if (subdomain_idx != sd) {
      domain->children[subdomain_idx] = domain->children[sd];
      domain->children[subdomain_idx]->relative_index = subdomain_idx;
    }

    ret = dart__base__locality__domain__filter_subdomains(
            domain->children[subdomain_idx],
            subdomain_tags,
            num_subdomain_tags,
            remove_matches);
    if (ret != DART_OK) {
      return ret;
    }

    DART_LOG_TRACE("dart__base__locality__domain__filter_subdomains : "
                   "  --^  subdomain[%d] = %s: domains: %d, units: %d", sd,
                   domain->children[subdomain_idx]->domain_tag,
                   domain->children[subdomain_idx]->num_domains,
                   domain->children[subdomain_idx]->num_units);

    /* Collect units and domains bottom-up after maximum recursion
     * depth has been reached:
     */
    if (domain->children[subdomain_idx]->num_units > 0) {
      memcpy(domain->unit_ids + unit_idx,
             domain->children[subdomain_idx]->unit_ids,
             domain->children[subdomain_idx]->num_units *
               sizeof(dart_unit_t));
      unit_idx += domain->children[subdomain_idx]->num_units;
    }

    // num_numa += domain->children[subdomain_idx]->hwinfo.num_numa;
    subdomain_idx++;
  }

  /*
   * Bottom-up accumulation of units and domains:
   */
  DART_LOG_TRACE("dart__base__locality__domain__filter_subdomains : "
                 "--> collected in %s: domains: %d, units: %d",
                 domain->domain_tag, subdomain_idx, unit_idx);

  // domain->hwinfo.num_numa = num_numa;

  if (NULL != domain->unit_ids) {
    if (domain->num_units != unit_idx) {
      dart_global_unit_t * tmp =
        realloc(domain->unit_ids, unit_idx * sizeof(dart_global_unit_t));
      if (unit_idx == 0) {
        domain->unit_ids = NULL;
      } else if (tmp != NULL) {
        domain->unit_ids = tmp;
      }
      domain->num_units = unit_idx;
    }
  }

  if (NULL != domain->children) {
    if (domain->num_domains != subdomain_idx) {
      if (subdomain_idx > domain->num_domains) {
        for (int sd = domain->num_domains; sd < subdomain_idx; sd++) {
          domain->children[sd] = malloc(sizeof(dart_domain_locality_t));
        }
      } else {
        for (int sd = subdomain_idx; sd < domain->num_domains; sd++) {
          if (NULL != domain->children[sd]) {
            free(domain->children[sd]);
            domain->children[sd] = NULL;
          }
        }
      }
      dart_domain_locality_t ** tmp =
        realloc(domain->children,
                subdomain_idx * sizeof(dart_domain_locality_t *));
      if (subdomain_idx == 0) {
        domain->children = NULL;
      } else if (tmp != NULL) {
        domain->children = tmp;
      } else {
        DART_ASSERT_MSG(
          0, "dart__base__locality__domain__filter_subdomains: "
             "realloc failed");
      }
      domain->num_domains = subdomain_idx;
    }
  }
  DART_LOG_TRACE("dart__base__locality__domain__filter_subdomains >");
  return DART_OK;
}

dart_ret_t dart__base__locality__domain__add_subdomain(
  dart_domain_locality_t           * domain,
  dart_domain_locality_t           * subdomain,
  int                                subdomain_rel_id)
{
  /* inserts pointer to subdomain and updates number of subdomains but
   * does not recalculate domain attributes.
   */
  domain->num_domains++;
  domain->children = (dart_domain_locality_t **)(
                      realloc(domain->children,
                              domain->num_domains *
                                sizeof(dart_domain_locality_t *)));
  if (subdomain_rel_id < 0) {
    /* append at end of subdomains: */
    domain->children[domain->num_domains - 1] = subdomain;
  } else {
    /* move all subdomains after insertion index: */
    for (int sd_move = subdomain_rel_id;
         sd_move < domain->num_domains-1; sd_move++) {
      domain->children[sd_move + 1] = domain->children[sd_move];
    }
    domain->children[subdomain_rel_id] = subdomain;
  }
  return DART_OK;
}

dart_ret_t dart__base__locality__domain__remove_subdomain(
  dart_domain_locality_t           * domain,
  int                                subdomain_rel_id)
{
  /* reduces number of subdomains but does not recalculate domain
   * attributes and does not destruct the removed subdomain.
   */

  /* move all subdomains after removed index: */
  for (int sd_move = subdomain_rel_id;
       sd_move < domain->num_domains-1; sd_move++) {
    domain->children[sd_move] = domain->children[sd_move + 1];
  }
  domain->num_domains--;
  domain->children = (dart_domain_locality_t **)(
                      realloc(domain->children,
                              domain->num_domains *
                                sizeof(dart_domain_locality_t *)));
  return DART_OK;
}

dart_ret_t dart__base__locality__domain__move_subdomain(
  dart_domain_locality_t           * subdomain,
  dart_domain_locality_t           * new_parent_domain,
  int                                new_subdomain_rel_id)
{
  /* Moves pointer to subdomain and updates number of subdomains in source-
   * and target parent domain but does not recalculate domain attributes.
   */
  dart_ret_t ret;
  
  ret = dart__base__locality__domain__add_subdomain(
          new_parent_domain, subdomain, new_subdomain_rel_id);
  if (DART_OK != ret) { return ret; }

  ret = dart__base__locality__domain__remove_subdomain(
          subdomain->parent, subdomain->relative_index);
  if (DART_OK != ret) { return ret; }

  return DART_OK;
}

dart_ret_t dart__base__locality__domain__create_subdomains(
  dart_domain_locality_t           * global_domain,
  dart_host_topology_t             * host_topology,
  dart_unit_mapping_t              * unit_mapping)
{
  /* Iterate node domains in given root domain: */
  int num_nodes;
  DART_ASSERT_RETURNS(
    dart__base__host_topology__num_nodes(
      host_topology, &num_nodes),
    DART_OK);
  DART_LOG_TRACE("dart__base__locality__domain__create_node_subdomains: "
                 "num_nodes:%d", num_nodes);

  /* Child domains of root are at node level: */
  global_domain->num_cores        = 0;
  global_domain->num_domains      = num_nodes;
  global_domain->scope            = DART_LOCALITY_SCOPE_GLOBAL;
  global_domain->level            = 0;
  global_domain->shared_mem_bytes = 0;
  global_domain->global_index     = 0;
  global_domain->relative_index   = 0;
  global_domain->children         = malloc(num_nodes *
                                           sizeof(dart_domain_locality_t *));
  strcpy(global_domain->domain_tag, ".");

  for (int n = 0; n < num_nodes; n++) {
    global_domain->children[n]    = malloc(sizeof(dart_domain_locality_t));

    dart_domain_locality_t * node_domain = global_domain->children[n];
    dart__base__locality__domain__init(node_domain);

    node_domain->scope            = DART_LOCALITY_SCOPE_NODE;
    node_domain->level            = global_domain->level + 1;
    node_domain->shared_mem_bytes = -1;
    node_domain->global_index     = n;
    node_domain->relative_index   = n;
    node_domain->parent           = global_domain;
    node_domain->team             = global_domain->team;
    node_domain->num_units        = 0;
    sprintf(node_domain->domain_tag, ".%d", node_domain->relative_index);

    const char * node_hostname;
    DART_ASSERT_RETURNS(
      dart__base__host_topology__node(
        host_topology, n, &node_hostname),
      DART_OK);
    strncpy(node_domain->host, node_hostname, DART_LOCALITY_HOST_MAX_SIZE);

    DART_ASSERT_RETURNS(
      dart__base__locality__domain__create_node_subdomains(
        node_domain, host_topology, unit_mapping),
      DART_OK);

    for (int sd = 0; sd < node_domain->num_domains; sd++) {
      dart_domain_locality_t * node_subdomain = node_domain->children[sd];
      int node_num_units_prev  = node_domain->num_units;
      node_domain->num_units  += node_subdomain->num_units;
      node_domain->unit_ids    = realloc(node_domain->unit_ids,
                                         node_domain->num_units *
                                           sizeof(dart_global_unit_t));
      memcpy(node_domain->unit_ids + node_num_units_prev,
             node_subdomain->unit_ids,
             node_subdomain->num_units * sizeof(dart_unit_t));
    }

    /* Bottom-up recursion operations: */
    global_domain->num_cores += node_domain->num_cores;
  }
  return DART_OK;
}

dart_ret_t dart__base__locality__domain__create_node_subdomains(
  dart_domain_locality_t           * node_domain,
  dart_host_topology_t             * host_topology,
  dart_unit_mapping_t              * unit_mapping)
{
  /* Expects node_domain to be initialized. */

  DART_LOG_TRACE("dart__base__locality__domain__create_node_subdomains() "
                 "node_domain { host:%s, domain_tag:%s, num_units:%d }",
                 node_domain->host, node_domain->domain_tag,
                 node_domain->num_units);
  /*
   * TODO: Should only be performed by node leader units and the
   *       result broadcasted to units located on the node.
   */

  int num_modules;
  DART_ASSERT_RETURNS(
    dart__base__host_topology__num_node_modules(
      host_topology, node_domain->host, &num_modules),
    DART_OK);
  DART_LOG_TRACE("dart__base__locality__domain__create_node_subdomains: "
                 "node_hostname:%s num_modules:%d",
                 node_domain->host, num_modules);

  node_domain->num_domains = num_modules;
  node_domain->children    = malloc(num_modules *
                                    sizeof(dart_domain_locality_t *));

  int sum_module_cores = 0;
  for (int m = 0; m < num_modules; m++) {
    node_domain->children[m]        = malloc(sizeof(dart_domain_locality_t));
    dart_domain_locality_t * module_domain = node_domain->children[m];
    dart__base__locality__domain__init(module_domain);

    module_domain->scope            = DART_LOCALITY_SCOPE_MODULE;
    module_domain->level            = node_domain->level + 1;
    module_domain->shared_mem_bytes = -1;
    module_domain->global_index     = m;
    module_domain->relative_index   = m;
    module_domain->parent           = node_domain;
    module_domain->team             = node_domain->team;
    sprintf(module_domain->domain_tag, "%s.%d",
            node_domain->domain_tag,
            module_domain->relative_index);

    const char * module_hostname;
    DART_ASSERT_RETURNS(
      dart__base__host_topology__node_module(
        host_topology, node_domain->host, m, &module_hostname),
      DART_OK);
    DART_LOG_TRACE("dart__base__locality__domain__create_node_subdomains: "
                   "module_index:%d module_hostname:%s",
                   m, module_hostname);
    strncpy(module_domain->host, module_hostname,
            DART_LOCALITY_HOST_MAX_SIZE);

    const dart_global_unit_t * module_unit_ids;
    const int                * module_numa_ids;
    int                        module_num_numa;
    DART_ASSERT_RETURNS(
      dart__base__host_topology__host_domain(
        host_topology, module_domain->host,
        &module_unit_ids, &module_domain->num_units,
        &module_numa_ids, &module_num_numa),
      DART_OK);

    module_domain->unit_ids =
      malloc(module_domain->num_units * sizeof(dart_unit_t));
    memcpy(module_domain->unit_ids, module_unit_ids,
           module_domain->num_units * sizeof(dart_unit_t));

    DART_ASSERT_RETURNS(
      dart__base__locality__domain__create_module_subdomains(
        module_domain, host_topology, unit_mapping, 0),
      DART_OK);

    /* Bottom-up recursion operations here */

    sum_module_cores += module_domain->num_cores;
  }
  node_domain->num_cores = sum_module_cores;

  DART_LOG_TRACE("dart__base__locality__domain__create_node_subdomains >");
  return DART_OK;
}

dart_ret_t dart__base__locality__domain__create_module_subdomains(
  dart_domain_locality_t           * module_domain,
  dart_host_topology_t             * host_topology,
  dart_unit_mapping_t              * unit_mapping,
  int                                module_scope_level)
{
  DART_LOG_TRACE("dart__base__locality__domain__create_module_subdomains() "
                 "module_scope_level:%d module_domain { "
                 "host:%s, domain_tag:%s, num_units:%d, global_index:%d }",
                 module_scope_level,
                 module_domain->host, module_domain->domain_tag,
                 module_domain->num_units, module_domain->global_index);

  DART_LOG_TRACE_ARRAY(
    "dart__base__locality__domain__create_module_subdomains", "%d",
    module_domain->unit_ids, module_domain->num_units);
  /*
   * NOTE: Locality scopes may be heterogeneous but are expected
   *       to be homogeneous within a module domain.
   *       For example, this would be a valid use case:
   *
   *       module[0] { unit[0]: [CORE,CACHE,PACKAGE,NUMA],
   *                   unit[1]: [CORE,CACHE,PACKAGE,NUMA] }
   *       module[1] { unit[2]: [CORE,CACHE,CACHE,CACHE,NUMA],
   *                   unit[2]: [CORE,CACHE,CACHE,CACHE,NUMA] }
   */
  if (module_domain->num_units < 1) {
    module_domain->num_units = 0;
    module_domain->unit_ids  = NULL;
    DART_LOG_TRACE(
      "dart__base__locality__domain__create_module_subdomains > no units");
    return DART_OK;
  }

  /* Collect scope lists of all units at the given module, converting:
   *
   *    u[0].scopes: [CORE:0, CACHE:4, CACHE:0, NUMA:0]
   *    u[1].scopes: [CORE:1, CACHE:5, CACHE:0, NUMA:0]
   *    u[2].scopes: [CORE:2, CACHE:6, CACHE:1, NUMA:0]
   *    u[3].scopes: [CORE:3, CACHE:7, CACHE:1, NUMA:0]
   *
   * to transposed structure:
   *
   *    level[0]: { scope:NUMA,  gids:    [       0       ],
   *                             sub_gids:[[  0   ,   1  ]]   }
   *
   *    level[1]: { scope:CACHE, gids:    [   0,      1   ],
   *                             sub_gids:[[4 , 5],[6 , 7]]   }
   *
   *    level[2]: { scope:CACHE, gids:    [ 4,  5,  6,  7 ],
   *                             sub_gids:[[0],[1],[2],[3]]   }
   *
   * such that subdomains of a domain with global index G are referenced
   * in sub_gids[G].
   */

  /* Obtain array of distinct global indices from unit scopes at current
   * level:
   */

  dart_locality_scope_t module_scopes[DART_LOCALITY_MAX_DOMAIN_SCOPES];

  int num_scopes = 0;
  dart_unit_locality_t * module_leader_unit_loc;
  dart_team_unit_t unit_id;
  DART_ASSERT_RETURNS(
    dart_team_unit_g2l(module_domain->team, module_domain->unit_ids[0],
                       &unit_id),
    DART_OK);
  DART_LOG_TRACE(
    "dart__base__locality__domain__create_module_subdomains: "
    "module_domain->unit_ids[0]: %d -> local: %d",
    module_domain->unit_ids[0].id, unit_id.id);

  DART_ASSERT_RETURNS(
    dart__base__unit_locality__at(
      unit_mapping, unit_id, &module_leader_unit_loc),
    DART_OK);
  num_scopes = module_leader_unit_loc->hwinfo.num_scopes;

  DART_ASSERT(num_scopes > 0);

  if (module_scope_level == 0) {
    /* At module level, get number of cores from leader unit: */
    int num_module_cores     = module_leader_unit_loc->hwinfo.num_cores;
    module_domain->num_cores = num_module_cores;
  } else {
    // TODO: Clarify
  }

  for (int s = 0; s < num_scopes; s++) {
    module_scopes[s] = module_leader_unit_loc->hwinfo.scopes[s].scope;
  }
  DART_LOG_TRACE_ARRAY(
    "dart__base__locality__domain__create_module_subdomains", "%d",
    module_scopes, num_scopes);

  int subdomain_gid_idx = num_scopes - (module_scope_level + 1);

#if defined(DART_ENABLE_LOGGING)
  dart_locality_scope_t subdomain_scope = module_scopes[subdomain_gid_idx];
  DART_LOG_TRACE("dart__base__locality__domain__create_module_subdomains: "
                 "-- module_scope_level:%d subdomain_gid_idx:%d "
                 "-> subdomain_scope:%d",
                 module_scope_level, subdomain_gid_idx, subdomain_scope);
#endif

  /* Array of the global indices of the current module subdomains.
   * Maximum number of global indices, including duplicates, is number of
   * units:
   */
  int module_subdomain_gids[module_domain->num_units];

  /* Copy global indices from scopes list of all units U at the module
   * domain to module_subdomain_gids[U]:
   */
  int gid_idx = 0;
  for (int u_idx = 0; u_idx < module_domain->num_units; u_idx++) {
    dart_global_unit_t unit_gid = module_domain->unit_ids[u_idx];
    dart_team_unit_t   unit_lid;
    DART_ASSERT_RETURNS(
      dart_team_unit_g2l(module_domain->team, unit_gid, &unit_lid),
      DART_OK);

    dart_unit_locality_t * module_unit_loc;
    DART_ASSERT_RETURNS(
      dart__base__unit_locality__at(
        unit_mapping, unit_lid, &module_unit_loc),
      DART_OK);
    dart_hwinfo_t * unit_hwinfo = &module_unit_loc->hwinfo;

    int unit_level_gid = unit_hwinfo->scopes[subdomain_gid_idx+1].index;
    int unit_sub_gid   = -1;
    if (subdomain_gid_idx >= 0) {
      unit_sub_gid = unit_hwinfo->scopes[subdomain_gid_idx].index;
    }
    DART_LOG_TRACE(
      "dart__base__locality__domain__create_module_subdomains: ---- "
      "module_domain.unit_ids[%d] => unit:%d sub_gid:%d level_gid:%d "
      "module_domain.global_index:%d",
      u_idx, unit_lid, unit_sub_gid, unit_level_gid,
      module_domain->global_index);
    /* Ignore units that are not contained in current module domain: */
    if (module_scope_level == 0 ||
        unit_level_gid == module_domain->global_index) {
      module_subdomain_gids[gid_idx] = unit_sub_gid;
      DART_LOG_TRACE(
        "dart__base__locality__domain__create_module_subdomains: ---- "
        "level:%d unit:%d module_subdomain_gids[%d]:%d",
        module_scope_level, u_idx, gid_idx, module_subdomain_gids[gid_idx]);
      gid_idx++;
    }
  }
  int num_module_units = gid_idx;
  /* Sorts values in array module_subdomain_gids such that the first
   * num_subdomain elements contain its distinct values: */
  int num_subdomains   = dart__base__intsunique(
                           module_subdomain_gids, num_module_units);

  module_domain->num_domains = num_subdomains;
  module_domain->children    = malloc(module_domain->num_domains *
                                      sizeof(dart_domain_locality_t *));

  DART_LOG_TRACE_ARRAY(
    "dart__base__locality__domain__create_module_subdomains", "%d",
    module_subdomain_gids, num_subdomains);

  DART_LOG_TRACE("dart__base__locality__domain__create_module_subdomains: "
                 "module_domain.num_domains:%d, module_domain.num_units:%d "
                 " == %d ?",
                 module_domain->num_domains, module_domain->num_units,
                 num_module_units);

  for (int sd = 0; sd < module_domain->num_domains; sd++) {

    DART_LOG_TRACE("dart__base__locality__domain__create_module_subdomains: "
                   "module subdomain index:%d / num_domains:%d",
                   sd, module_domain->num_domains);

    module_domain->children[sd] = malloc(sizeof(dart_domain_locality_t));
    dart_domain_locality_t * subdomain = module_domain->children[sd];
    dart__base__locality__domain__init(subdomain);

    subdomain->level            = module_domain->level + 1;
    subdomain->scope            = module_scopes[subdomain_gid_idx];
    subdomain->relative_index   = sd;
    subdomain->global_index     = module_subdomain_gids[sd];
    subdomain->parent           = module_domain;
    subdomain->team             = module_domain->team;

    /* Set module subdomain tag: */
    sprintf(subdomain->domain_tag, "%s.%d",
            module_domain->domain_tag,
            subdomain->relative_index);

    DART_LOG_TRACE("dart__base__locality__domain__create_module_subdomains: "
                   "-- module->domains[%d].domain_tag:%s",
                   sd, subdomain->domain_tag);

    /* Set module subdomain hostname: */
    const char * module_subdomain_host;
    if (dart__base__host_topology__node_module(
          host_topology, module_domain->host, sd,
          &module_subdomain_host)
        == DART_OK) {
      strncpy(subdomain->host, module_subdomain_host,
              DART_LOCALITY_HOST_MAX_SIZE);
    } else {
      strncpy(subdomain->host, module_domain->host,
              DART_LOCALITY_HOST_MAX_SIZE);
    }
    DART_LOG_TRACE("dart__base__locality__domain__create_module_subdomains: "
                   "-- module->children[%d].host:%s",
                   sd, subdomain->host);

    /* Set module subdomain units. Filter units in module domain by
     * global index of the subdomain of this iteration: */
    subdomain->num_units = 0;
    subdomain->unit_ids  = malloc(module_domain->num_units *
                                         sizeof(dart_unit_t));
    for (int u_idx = 0; u_idx < module_domain->num_units; u_idx++) {
      dart_global_unit_t unit_gid = module_domain->unit_ids[u_idx];
      dart_team_unit_t   unit_lid;
      DART_ASSERT_RETURNS(
        dart_team_unit_g2l(module_domain->team, unit_gid, &unit_lid),
        DART_OK);

      dart_unit_locality_t * unit_loc;
      DART_ASSERT_RETURNS(
        dart__base__unit_locality__at(
          unit_mapping, unit_lid, &unit_loc),
        DART_OK);
      DART_LOG_TRACE(
        "dart__base__locality__domain__create_module_subdomains: ---- "
        "module_unit[%d](= unit:%d).scopes[%d].index:%d =?= "
        "subdomain.global_index:%d",
        u_idx, unit_lid, subdomain_gid_idx,
        unit_loc->hwinfo.scopes[subdomain_gid_idx].index,
        subdomain->global_index);

      if (unit_loc->hwinfo.scopes[subdomain_gid_idx].index ==
          subdomain->global_index) {
        subdomain->unit_ids[subdomain->num_units] = unit_gid;
        subdomain->num_units++;
      }
    }
    DART_LOG_TRACE("dart__base__locality__domain__create_module_subdomains: "
                   "-- module->children[%d].num_units:%d",
                   sd, subdomain->num_units);

    subdomain->unit_ids = realloc(subdomain->unit_ids,
                                  subdomain->num_units * sizeof(dart_unit_t));
    DART_ASSERT(NULL != subdomain->unit_ids);

    /* Number of units in subdomain is set at this point.
     * Below module level, a module subdomain's number of affine cores is:
     */
    int balanced_cores_per_subdomain = module_domain->num_cores /
                                       module_domain->num_units;
    subdomain->num_cores             = balanced_cores_per_subdomain *
                                       subdomain->num_units;

    if (subdomain->num_cores < 1) {
      subdomain->num_cores = 1;
    }

    if (subdomain_gid_idx <= 0) {

      /* Reached CORE scope: */
      DART_LOG_TRACE(
        "dart__base__locality__domain__create_module_subdomains: "
        "reached CORE scope (num_units:%d)",
        subdomain->num_units);

      /* TODO: Travis might map multiple MPI processes to the same
       *       physical core.
       */
      for (int u_idx = 0; u_idx < subdomain->num_units; u_idx++) {
        dart_global_unit_t unit_gid = subdomain->unit_ids[u_idx];
        dart_team_unit_t   unit_lid;
        DART_ASSERT_RETURNS(
          dart_team_unit_g2l(subdomain->team, unit_gid, &unit_lid),
          DART_OK);

        DART_LOG_TRACE(
          "dart__base__locality__domain__create_module_subdomains: "
          "reached CORE scope (num_units:%d), setting domain tag for "
          "unit_lid:%d to %s",
          subdomain->num_units, unit_lid, subdomain->domain_tag);

        dart_unit_locality_t * unit_loc;
        DART_ASSERT_RETURNS(
          dart__base__unit_locality__at(
            unit_mapping, unit_lid, &unit_loc),
          DART_OK);

        strncpy(unit_loc->domain_tag, subdomain->domain_tag,
                DART_LOCALITY_DOMAIN_TAG_MAX_SIZE);
        unit_loc->hwinfo.num_cores = subdomain->num_cores /
                                     subdomain->num_units;
        if (unit_loc->hwinfo.num_cores < 1) {
          unit_loc->hwinfo.num_cores = 1;
        }
      }
    } else {
      /* Recurse to next scope level in the module domain: */
      DART_ASSERT_RETURNS(
        dart__base__locality__domain__create_module_subdomains(
          subdomain, host_topology, unit_mapping,
          module_scope_level+1),
        DART_OK);
    }
  }

  DART_LOG_TRACE("dart__base__locality__domain__create_module_subdomains >");
  return DART_OK;
}
<|MERGE_RESOLUTION|>--- conflicted
+++ resolved
@@ -256,13 +256,8 @@
   }
   if (domain->num_units > 0) {
     if (is_unit_scope) {
-<<<<<<< HEAD
-      dart_unit_t unit_id = domain->unit_ids[0];
+      dart_global_unit_t unit_id = domain->unit_ids[0];
       DART_LOG_DEBUG("dart__base__locality__domain__update_subdomains: "
-=======
-      dart_global_unit_t unit_id = domain->unit_ids[0];
-      DART_LOG_DEBUG("dart__base__locality__domain__destruct: "
->>>>>>> dd42d162
                      "free(domain->unit_ids)");
       free(domain->unit_ids);
       domain->unit_ids    = malloc(sizeof(dart_global_unit_t));
