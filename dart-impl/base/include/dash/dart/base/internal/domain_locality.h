/**
 * \file dash/dart/base/internal/domain_locality.h
 */
#ifndef DART__BASE__INTERNAL__DOMAIN_LOCALITY_H__
#define DART__BASE__INTERNAL__DOMAIN_LOCALITY_H__

#include <dash/dart/if/dart_types.h>

#include <dash/dart/base/internal/host_topology.h>

<<<<<<< HEAD
dart_ret_t dart__base__locality__domain_locality_init(
    dart_domain_locality_t * loc);

dart_ret_t dart__base__locality__domain_delete(
    dart_domain_locality_t * domain);

dart_ret_t dart__base__locality__create_subdomains(
    dart_domain_locality_t * domain,
    dart_host_topology_t   * host_topology,
    dart_unit_mapping_t    * unit_mapping);
=======
typedef int (*dart_domain_predicate_t)(dart_domain_locality_t * domain);


dart_ret_t dart__base__locality__domain__init(
  dart_domain_locality_t       * domain);

dart_ret_t dart__base__locality__domain__destruct(
  dart_domain_locality_t       * domain);

dart_ret_t dart__base__locality__domain__copy(
  const dart_domain_locality_t * domain_in,
  dart_domain_locality_t       * domain_out);

dart_ret_t dart__base__locality__domain__update_subdomains(
  dart_domain_locality_t       * domain);

dart_ret_t dart__base__locality__domain__child(
  const dart_domain_locality_t  * domain,
  const char                    * subdomain_tag,
  dart_domain_locality_t       ** subdomain_out);

dart_ret_t dart__base__locality__domain__parent(
  const dart_domain_locality_t  * domain,
  const char                   ** subdomain_tags,
  int                             num_subdomain_tags,
  dart_domain_locality_t       ** domain_out);

dart_ret_t dart__base__locality__domain__filter_subdomains(
  dart_domain_locality_t       * domain,
  const char                  ** subdomain_tags,
  int                            num_subdomain_tags,
  int                            remove_matches);

dart_ret_t dart__base__locality__domain__filter_subdomains_if(
  dart_domain_locality_t       * domain,
  dart_domain_predicate_t        pred);

dart_ret_t dart__base__locality__domain__create_subdomains(
  dart_domain_locality_t       * domain,
  dart_host_topology_t         * host_topology,
  dart_unit_mapping_t          * unit_mapping);
>>>>>>> 49c6b453


#endif /* DART__BASE__INTERNAL__DOMAIN_LOCALITY_H__ */<|MERGE_RESOLUTION|>--- conflicted
+++ resolved
@@ -8,18 +8,6 @@
 
 #include <dash/dart/base/internal/host_topology.h>
 
-<<<<<<< HEAD
-dart_ret_t dart__base__locality__domain_locality_init(
-    dart_domain_locality_t * loc);
-
-dart_ret_t dart__base__locality__domain_delete(
-    dart_domain_locality_t * domain);
-
-dart_ret_t dart__base__locality__create_subdomains(
-    dart_domain_locality_t * domain,
-    dart_host_topology_t   * host_topology,
-    dart_unit_mapping_t    * unit_mapping);
-=======
 typedef int (*dart_domain_predicate_t)(dart_domain_locality_t * domain);
 
 
@@ -61,7 +49,6 @@
   dart_domain_locality_t       * domain,
   dart_host_topology_t         * host_topology,
   dart_unit_mapping_t          * unit_mapping);
->>>>>>> 49c6b453
 
 
 #endif /* DART__BASE__INTERNAL__DOMAIN_LOCALITY_H__ */