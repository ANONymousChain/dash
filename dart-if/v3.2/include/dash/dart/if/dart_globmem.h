--- conflicted
+++ resolved
@@ -236,12 +236,7 @@
  * \return            \c DART_OK on success,
  *                    any other of \ref dart_ret_t otherwise.
  *
-<<<<<<< HEAD
- * \return \c DART_OK on success, any other of \ref dart_ret_t otherwise.
- *
- * \threadsafe_none
-=======
->>>>>>> a7076598
+ * \threadsafe_none
  * \ingroup DartGlobMem
  */
 dart_ret_t dart_team_memalloc_aligned(
