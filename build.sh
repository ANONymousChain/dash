--- conflicted
+++ resolved
@@ -1,9 +1,6 @@
 #!/bin/sh
 
 BUILD_DIR=./build
-
-#export CC=clang
-#export CXX=clang++
 
 FORCE_BUILD=false
 if [ "$1" = "-f" ]; then
@@ -57,15 +54,11 @@
 # Configure with default release build settings:
 mkdir -p $BUILD_DIR
 rm -Rf $BUILD_DIR/*
-<<<<<<< HEAD
-(cd $BUILD_DIR && cmake -DCMAKE_BUILD_TYPE=Debug \
-=======
 (cd $BUILD_DIR && cmake -DCMAKE_BUILD_TYPE=Release \
                         -DBUILD_SHARED_LIBS=OFF \
                         -DBUILD_GENERIC=OFF \
->>>>>>> a3d66c36
                         -DENVIRONMENT_TYPE=default \
-                        -DINSTALL_PREFIX=$HOME/opt/dash-tasking/ \
+                        -DINSTALL_PREFIX=$HOME/opt/dash-0.3.0/ \
                         -DDART_IMPLEMENTATIONS=mpi \
                         -DENABLE_THREADSUPPORT=ON \
                         -DENABLE_DEV_COMPILER_WARNINGS=OFF \
@@ -80,19 +73,17 @@
                         -DENABLE_LOGGING=OFF \
                         -DENABLE_TRACE_LOGGING=OFF \
                         -DENABLE_DART_LOGGING=OFF \
-                        -DGTEST_LIBRARY_PATH=/zhome/academic/HLRS/hlrs/hpcjschu/opt/gtest/lib \
-                        -DGTEST_INCLUDE_PATH=/zhome/academic/HLRS/hlrs/hpcjschu/opt/gtest/include \
                         \
                         -DENABLE_LIBNUMA=ON \
                         -DENABLE_LIKWID=OFF \
                         -DENABLE_HWLOC=ON \
                         -DENABLE_PAPI=ON \
-                        -DENABLE_MKL=OFF \
-                        -DENABLE_BLAS=OFF \
-                        -DENABLE_LAPACK=OFF \
-                        -DENABLE_SCALAPACK=OFF \
-                        -DENABLE_PLASMA=OFF \
-                        -DENABLE_HDF5=OFF \
+                        -DENABLE_MKL=ON \
+                        -DENABLE_BLAS=ON \
+                        -DENABLE_LAPACK=ON \
+                        -DENABLE_SCALAPACK=ON \
+                        -DENABLE_PLASMA=ON \
+                        -DENABLE_HDF5=ON \
                         \
                         -DBUILD_EXAMPLES=ON \
                         -DBUILD_TESTS=ON \
@@ -101,10 +92,7 @@
                         -DIPM_PREFIX=${IPM_HOME} \
                         -DPAPI_PREFIX=${PAPI_HOME} \
                         \
-                        -DCMAKE_EXPORT_COMPILE_COMMANDS=OFF \
-                        -DBUILD_SHARED_LIBS=OFF \
-                        -DENABLE_AYUDAME=OFF \
-                        -DAYUDAME_PREFIX=${HOME}/local/temanejo \
+                        -DCMAKE_EXPORT_COMPILE_COMMANDS=ON \
                         ../ && \
  await_confirm && \
  make -j 4) && (cp $BUILD_DIR/compile_commands.json .) && \
